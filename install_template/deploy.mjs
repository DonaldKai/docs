--- conflicted
+++ resolved
@@ -200,23 +200,19 @@
       (ctx) => `postgis/3.1/01a_installing_postgis/installing_on_linux/${fmtArchPath(ctx)}/${prefix[plat]}_postgis_sles12_${fmtArchFilename(ctx)}.mdx`),
     when({product: {name: "PostGIS", version: 3.1}, platform: {name: "SLES 15"}}, 
       (ctx) => `postgis/3.1/01a_installing_postgis/installing_on_linux/${fmtArchPath(ctx)}/${prefix[plat]}_postgis_sles15_${fmtArchFilename(ctx)}.mdx`),
-<<<<<<< HEAD
-      when({product: {name: "Postgres Enterprise Manager", version: 8}, platform: {name: "Debian 9"}}, 
+    when({product: {name: "Postgres Enterprise Manager", version: 8}, platform: {name: "Debian 9"}}, 
       (ctx) => `pem/8/installing_pem_server/installing_on_linux/using_edb_repository/${fmtArchPath(ctx)}/pem_server_deb9_${fmtArchFilename(ctx)}.mdx`),
-      when({product: {name: "Postgres Enterprise Manager", version: 8}, platform: {name: "Debian 10"}}, 
+    when({product: {name: "Postgres Enterprise Manager", version: 8}, platform: {name: "Debian 10"}}, 
       (ctx) => `pem/8/installing_pem_server/installing_on_linux/using_edb_repository/${fmtArchPath(ctx)}/pem_server_deb10_${fmtArchFilename(ctx)}.mdx`),
-      when({product: {name: "Postgres Enterprise Manager", version: 8}, platform: {name: "Ubuntu 18.04"}}, 
+    when({product: {name: "Postgres Enterprise Manager", version: 8}, platform: {name: "Ubuntu 18.04"}}, 
       (ctx) => `pem/8/installing_pem_server/installing_on_linux/using_edb_repository/${fmtArchPath(ctx)}/pem_server_ubuntu18_${fmtArchFilename(ctx)}.mdx`),
-      when({product: {name: "Postgres Enterprise Manager", version: 8}, platform: {name: "Ubuntu 20.04"}}, 
+    when({product: {name: "Postgres Enterprise Manager", version: 8}, platform: {name: "Ubuntu 20.04"}}, 
       (ctx) => `pem/8/installing_pem_server/installing_on_linux/using_edb_repository/${fmtArchPath(ctx)}/pem_server_ubuntu20_${fmtArchFilename(ctx)}.mdx`),
-    );
-=======
     when({product: {name: "Replication Server", version: 7}, platform: {name: "SLES 12"}}, 
       (ctx) => `eprs/7/03_installation/03_installing_rpm_package/${fmtArchPath(ctx)}/${prefix[plat]}_eprs_sles12_${fmtArchFilename(ctx)}.mdx`),
     when({product: {name: "Replication Server", version: 7}, platform: {name: "SLES 15"}}, 
       (ctx) => `eprs/7/03_installation/03_installing_rpm_package/${fmtArchPath(ctx)}/${prefix[plat]}_eprs_sles15_${fmtArchFilename(ctx)}.mdx`),
   );
->>>>>>> 960be0f5
 
   function match(context, ...conditions) {
     for (let test of conditions) {

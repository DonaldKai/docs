{% extends "products/mysql-foreign-data-wrapper/base.njk" %}
{% set platformBaseTemplate = "debian-10" %}
{% block prerequisites %}
{{ super() }}
<<<<<<< HEAD
- Download the GPG key to your APT keyring directly using the apt-key utility
  ```shell
=======
- Download the GPG key to your APT keyring directly using the apt-key utility:
  ```shell 
>>>>>>> 5cb7557e
  sudo apt-key adv --keyserver pgp.mit.edu --recv-keys 3A79BD29
  ```
- Install and configure the MySQL repo:
  ```shell
  # For MySQL 8:
  sudo echo "deb http://repo.mysql.com/apt/debian/buster mysql-8.0" | sudo tee  /etc/apt/sources.list.d/mysql.list
  
  # For MySQL 5:
  sudo echo "deb http://repo.mysql.com/apt/debian/buster mysql-5.7" | sudo tee  /etc/apt/sources.list.d/mysql.list
  
  # Get the most up-to-date package information from the MySQL APT repository:
  sudo apt-get update
  ```
{% endblock prerequisites %}<|MERGE_RESOLUTION|>--- conflicted
+++ resolved
@@ -2,13 +2,9 @@
 {% set platformBaseTemplate = "debian-10" %}
 {% block prerequisites %}
 {{ super() }}
-<<<<<<< HEAD
+
 - Download the GPG key to your APT keyring directly using the apt-key utility
   ```shell
-=======
-- Download the GPG key to your APT keyring directly using the apt-key utility:
-  ```shell 
->>>>>>> 5cb7557e
   sudo apt-key adv --keyserver pgp.mit.edu --recv-keys 3A79BD29
   ```
 - Install and configure the MySQL repo:

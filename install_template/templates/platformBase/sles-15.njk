--- conflicted
+++ resolved
@@ -1,13 +1,4 @@
-<<<<<<< HEAD
-{% extends "platformBase/base.njk" %}
-{% block prerequisites %}
-```shell
-# Install the repository configuration and enter your EDB repository
-# credentials when prompted
-zypper addrepo https://zypp.enterprisedb.com/suse/edb-sles.repo
-=======
 {% extends "platformBase/sles-12.njk" %}
->>>>>>> c20cedcd
 
 {% block activateSUSEmodule %}
 SUSEConnect -p PackageHub/15.3/{{ platform.arch }}

require('dotenv').config({
  path: `.env.${process.env.NODE_ENV}`,
});
const utf8Truncate = require('truncate-utf8-bytes');
const gracefulFs = require('graceful-fs');

const ANSI_BLUE = '\033[34m';
const ANSI_STOP = '\033[0m';

const isBuild = process.env.NODE_ENV === 'production';
const algoliaIndex = process.env.ALGOLIA_INDEX_NAME || 'edb-staging';

/******** Sourcing *********/
const sourceFilename = isBuild ? 'build-sources.json' : 'dev-sources.json';
const sourceToPluginConfig = {
  ark: { name: 'ark', path: 'product_docs/docs/ark' },
  bart: { name: 'bart', path: 'product_docs/docs/bart' },
  efm: { name: 'efm', path: 'product_docs/docs/efm' },
  epas: { name: 'epas', path: 'product_docs/docs/epas' },
  hadoop_data_adapter: {
    name: 'hadoop_data_adapter',
    path: 'product_docs/docs/hadoop_data_adapter',
  },
  jdbc_connector: {
    name: 'jdbc_connector',
    path: 'product_docs/docs/jdbc_connector',
  },
  migration_portal: {
    name: 'migration_portal',
    path: 'product_docs/docs/migration_portal',
  },
  migration_toolkit: {
    name: 'migration_toolkit',
    path: 'product_docs/docs/migration_toolkit',
  },
  mysql_data_adapter: {
    name: 'mysql_data_adapter',
    path: 'product_docs/docs/mysql_data_adapter',
  },
  mongo_data_adapter: {
    name: 'mongo_data_adapter',
    path: 'product_docs/docs/mongo_data_adapter',
  },
  net_connector: {
    name: 'net_connector',
    path: 'product_docs/docs/net_connector',
  },
  ocl_connector: {
    name: 'ocl_connector',
    path: 'product_docs/docs/ocl_connector',
  },
  odbc_connector: {
    name: 'odbc_connector',
    path: 'product_docs/docs/odbc_connector',
  },
  pem: { name: 'pem', path: 'product_docs/docs/pem' },
  pgbouncer: { name: 'pgbouncer', path: 'product_docs/docs/pgbouncer' },
  pgpool: { name: 'pgpool', path: 'product_docs/docs/pgpool' },
  postgis: { name: 'postgis', path: 'product_docs/docs/postgis' },
  slony: { name: 'slony', path: 'product_docs/docs/slony' },

  k8s_docs: { name: 'k8s_docs', path: 'external_sources/k8s_docs' },
  barman: { name: 'barman', path: 'external_sources/barman/doc/manual' },
  pgbackrest: { name: 'pgbackrest', path: 'external_sources/pgbackrest/docs' },
};

const externalSourcePlugins = () => {
  const sourcePlugins = [];

  if (!process.env.SKIP_SOURCING && gracefulFs.existsSync(sourceFilename)) {
    console.log(
      `${ANSI_BLUE}###### Sourcing from ${sourceFilename} #######${ANSI_STOP}`,
    );

    const sources = JSON.parse(gracefulFs.readFileSync(sourceFilename));
    for (const [source, enabled] of Object.entries(sources)) {
      const config = sourceToPluginConfig[source];
      if (enabled && config) {
        sourcePlugins.push({
          resolve: 'gatsby-source-filesystem',
          options: {
            name: config.name,
            path: config.path,
          },
        });
      }
    }
  } else if (isBuild) {
    console.error(
      'Configure sources with `yarn config-sources`. Defaulting to advocacy content only!',
    );
  }

  return sourcePlugins;
};

/******** Algolia Index ********/
const indexQuery = `
{
  allMdx {
    nodes {
      frontmatter {
        title
        product
        platform
        tags
      }
      id
      fields {
        docType
        product
        path
        version
      }
      mdxAST
    }
  }
}
`;

const transformNodeForAlgolia = node => {
  let newNode = node;
  newNode['title'] = node.frontmatter.title;
  newNode['path'] = node.fields.path;
  newNode['type'] = 'guide';
  if (node.frontmatter.product) {
    newNode['product'] = node.frontmatter.product;
  }
  if (node.frontmatter.platform) {
    newNode['platform'] = node.frontmatter.platform;
  }

  if (node.fields.docType == 'doc') {
    newNode['product'] = node.fields.product;
    newNode['version'] = node.fields.version;
    newNode['productVersion'] =
      node.fields.product + ' > ' + node.fields.version;
    newNode['type'] = 'doc';
  }

  delete newNode['frontmatter'];
  delete newNode['fields'];
  return newNode;
};

const makePathDictionary = nodes => {
  let dictionary = {};
  for (let node of nodes) {
    dictionary[node.fields.path] = node.frontmatter.title;
  }
  return dictionary;
};

const makeBreadcrumbs = (node, dictionary, advocacy = false) => {
  let depth = advocacy ? 3 : 4;
  let trail = '';
  const path = node.fields.path;
  const pathPieces = path.split('/');
  for (let i = depth; i < pathPieces.length; i++) {
    let parentPath = pathPieces.slice(0, i).join('/');
    trail += dictionary[parentPath] + ' / ';
  }
  return trail;
};

const addBreadcrumbsToNodes = nodes => {
  const pathDictionary = makePathDictionary(nodes);
  let newNodes = [];
  for (let node of nodes) {
    let newNode = node;
    const advocacy = !node.fields.product;
    newNode['breadcrumb'] = makeBreadcrumbs(node, pathDictionary, advocacy);
    newNodes.push(newNode);
  }
  return newNodes;
};

const mdxTreeToSearchNodes = rootNode => {
  rootNode.depth = 0;
  const stack = [rootNode];
  const searchNodes = [];
  const initialSearchNode = { text: '', heading: '' };

  let parseState = {
    attribute: 'text',
    nextAttribute: null,
    transitionDepth: null,
  };
  const nextParseStateIfDepth = depth => {
    if (!parseState.transitionDepth || depth > parseState.transitionDepth)
      return;
    parseState = {
      attribute: parseState.nextAttribute,
      nextAttribute: null,
      transitionDepth: null,
    };
  };
  const setHeadingParseState = depth => {
    parseState = {
      attribute: 'heading',
      nextAttribute: 'text',
      transitionDepth: depth,
    };
  };

  let searchNode = { ...initialSearchNode };
  let node = null;
  while (stack.length > 0) {
    node = stack.pop();
    nextParseStateIfDepth(node.depth);

    if (['import', 'export'].includes(node.type)) {
      // skip these nodes
      continue;
    }

    if (node.type === 'heading') {
      // break on headings
      if (searchNode.text.length > 0) {
        searchNodes.push(searchNode);
      }
      searchNode = { ...initialSearchNode };
      setHeadingParseState(node.depth);
    }

    if (node.value && !['html', 'jsx'].includes(node.type)) {
      searchNode[parseState.attribute] += ` ${node.value}`;
    } else {
      (node.children || [])
        .slice()
        .reverse()
        .forEach(child => {
          child.depth = node.depth + 1;
          stack.push(child);
        });
    }
  }
  if (searchNode.text.length > '') {
    searchNodes.push(searchNode);
  }

  return searchNodes;
};

const trimSpaces = str => {
  return str.replace(/\s+/g, ' ').trim();
};

const splitNodeContent = nodes => {
  const result = [];
  for (const node of nodes) {
    const searchNodes = mdxTreeToSearchNodes(node.mdxAST);

    searchNodes.forEach((searchNode, i) => {
      let newNode = { ...node };
      delete newNode['mdxAST'];

      newNode.id = `${newNode.path}-${i + 1}`;
      newNode.heading = trimSpaces(searchNode.heading);
      newNode.excerpt = utf8Truncate(
        trimSpaces(`${searchNode.heading}: ${searchNode.text}`),
        8000,
      );
      if (searchNode.heading.length > 0) {
        const anchor = newNode.heading
          .split(' ')
          .join('-')
          .toLowerCase()
          .replace('/', '');
        newNode.path = `${newNode.path}#${anchor}`;
      }

      result.push(newNode);
    });
  }
  return result;
};

/********** Gatsby config *********/
module.exports = {
  pathPrefix: isBuild ? '/docs2' : '',
  siteMetadata: {
    title: 'EDB Docs',
    baseUrl: 'https://enterprisedb.com/docs2',
    imageUrl: 'https://enterprisedb.com/docs2/images/social.jpg',
    siteUrl: 'https://enterprisedb.com/docs2',
    algoliaIndex: algoliaIndex,
    cacheBuster: 2, // for busting gh actions cache if needed
  },
  plugins: [
    'gatsby-plugin-sass',
    'gatsby-plugin-react-helmet',
    'gatsby-transformer-sharp',
    'gatsby-transformer-json',
    'gatsby-plugin-catch-links',
    'gatsby-plugin-sharp',
    'gatsby-plugin-meta-redirect',
    {
      resolve: 'gatsby-plugin-netlify',
      options: {
        headers: {
          '/*': ['X-Robots-Tag: noindex'],
        },
      },
    },
    // 'gatsby-plugin-remove-fingerprints', // speeds up Netlify, see https://github.com/narative/gatsby-plugin-remove-fingerprints
    'gatsby-plugin-sitemap',
    {
      resolve: `gatsby-plugin-manifest`,
      options: {
        name: 'EDB Documentation',
        short_name: 'EDB Docs',
        start_url: '/',
        background_color: '#EBEFF2',
        theme_color: '#EBEFF2',
        // Enables "Add to Homescreen" prompt and disables browser UI (including back button)
        // see https://developers.google.com/web/fundamentals/web-app-manifest/#display
        display: 'standalone',
        icon: 'static/images/favicon.png', // This path is relative to the root of the site.
        // An optional attribute which provides support for CORS check.
        // If you do not provide a crossOrigin option, it will skip CORS for manifest.
        // Any invalid keyword or empty string defaults to `anonymous`
        optional_permissions: ['clipboardWrite'],
        crossOrigin: `use-credentials`,
      },
    },
    {
      resolve: 'gatsby-source-filesystem',
      options: {
        name: 'advocacy_docs',
        path: 'advocacy_docs',
      },
    },
    {
      resolve: 'gatsby-source-filesystem',
      options: {
        name: 'images',
        path: 'static/images',
      },
    },
    ...externalSourcePlugins(),
    {
      resolve: 'gatsby-plugin-mdx',
      options: {
        defaultLayouts: {
          default: require.resolve('./src/components/layout.js'),
        },
        gatsbyRemarkPlugins: [
          {
            resolve: process.env.OPTIMIZE_IMAGES
              ? 'gatsby-remark-images'
              : 'gatsby-remark-static-images',
          },
          {
            resolve: `gatsby-remark-autolink-headers`,
            options: {
              isIconAfterHeader: true,
              className: 'ml-1',
            },
          },
          {
            resolve: 'gatsby-remark-prismjs',
            options: {
              noInlineHighlight: true,
            },
          },
        ],
      },
    },
    {
      resolve: 'gatsby-plugin-react-svg',
      options: {
        rule: {
          include: /static/,
        },
      },
    },
    {
      resolve: `gatsby-plugin-google-fonts`,
      options: {
        fonts: [
          `source code pro\:400`, // you can also specify font weights and styles
        ],
      },
    },
    {
<<<<<<< HEAD
      resolve: 'gatsby-plugin-nginx-redirect',
      options: {
        inputConfigFile: `${__dirname}/example_nginx.conf`,
        outputConfigFile: `${__dirname}/example_nginx.out.conf`,
        whereToIncludeRedirects: 'server', // defaults to: "server"
=======
      resolve: 'gatsby-plugin-google-tagmanager',
      options: {
        id: process.env.GTM_ID,
>>>>>>> de1ec8ec
      },
    },
  ],
};

if (process.env.INDEX_ON_BUILD) {
  module.exports['plugins'].push({
    // This plugin must be placed last in your list of plugins to ensure that it can query all the GraphQL data
    resolve: `gatsby-plugin-algolia`,
    options: {
      appId: process.env.ALGOLIA_APP_ID,
      apiKey: process.env.ALGOLIA_API_KEY,
      indexName: algoliaIndex,
      queries: [
        {
          query: indexQuery,
          transformer: ({ data }) =>
            splitNodeContent(
              addBreadcrumbsToNodes(data.allMdx.nodes).map(node =>
                transformNodeForAlgolia(node),
              ),
            ),
          indexName: algoliaIndex,
        },
      ],
      chunkSize: 1000, // default: 1000,
      enablePartialUpdates: false,
      skipIndexing: !process.env.INDEX_ON_BUILD, // useless on plugin version 0.13.0, just for posterity
    },
  });
}<|MERGE_RESOLUTION|>--- conflicted
+++ resolved
@@ -384,17 +384,17 @@
       },
     },
     {
-<<<<<<< HEAD
+      resolve: 'gatsby-plugin-google-tagmanager',
+      options: {
+        id: process.env.GTM_ID,
+      },
+    },
+    {
       resolve: 'gatsby-plugin-nginx-redirect',
       options: {
         inputConfigFile: `${__dirname}/example_nginx.conf`,
         outputConfigFile: `${__dirname}/example_nginx.out.conf`,
         whereToIncludeRedirects: 'server', // defaults to: "server"
-=======
-      resolve: 'gatsby-plugin-google-tagmanager',
-      options: {
-        id: process.env.GTM_ID,
->>>>>>> de1ec8ec
       },
     },
   ],

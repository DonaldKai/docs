--- conflicted
+++ resolved
@@ -12,9 +12,9 @@
 
 const IndexSubLink = ({ url, children }) => (
   <li className="list-inline-item">
-    <a href={url} className="d-inline-block px-3 align-middle">
+    <Link to={url} className="d-inline-block px-3 align-middle">
       {children}
-    </a>
+    </Link>
   </li>
 );
 
@@ -35,7 +35,6 @@
         <div className="card-columns mb-4">
           <div className="card rounded shadow-sm mb-4">
             <div className="card-body">
-<<<<<<< HEAD
               <div className="d-flex align-items-center mb-3">
                 <div className="d-inline-block mr-3">
                   <Icon
@@ -54,34 +53,21 @@
               </div>
               <ul className="list-unstyled mb-0">
                 <li className="my-2">
-                  <a href="/postgresql_journey/02_installing">
+                  <Link to="/postgresql_journey/02_installing">
                     Installing PostgreSQL
-                  </a>
-                </li>
-                <li className="my-2">
-                  <a href="/postgresql_journey/04_developing/connecting_to_postgres">
+                  </Link>
+                </li>
+                <li className="my-2">
+                  <Link to="/postgresql_journey/04_developing/connecting_to_postgres">
                     Developing with PostgreSQL
-                  </a>
-                </li>
-              </ul>
-=======
-              <Link
-                to="/postgresql_journey/02_installing"
-                className="h3 card-title stretched-link"
-              >
-                Installing Postgres
-              </Link>
-              <p className="card-text">
-                Learn how to quickly install PostgreSQL on Docker, Linux, MacOS
-                and Windows
-              </p>
->>>>>>> d0a72a34
-            </div>
-          </div>
-
-          <div className="card rounded shadow-sm mb-4">
-            <div className="card-body">
-<<<<<<< HEAD
+                  </Link>
+                </li>
+              </ul>
+            </div>
+          </div>
+
+          <div className="card rounded shadow-sm mb-4">
+            <div className="card-body">
               <div className="d-flex align-items-center mb-3">
                 <div className="d-inline-block mr-3">
                   <Icon
@@ -98,28 +84,15 @@
               </div>
               <ul className="list-unstyled mb-0">
                 <li className="my-2">
-                  <a href="/epas/latest">EDB Postgres Advanced Server</a>
-                </li>
-                <li className="my-2">
-                  <a href="/#">PostgreSQL</a>
-                </li>
-              </ul>
-=======
-              <Link
-                to="/postgresql_journey/04_developing/connecting_to_postgres"
-                className="h3 card-title stretched-link"
-              >
-                Connecting to Postgres
-              </Link>
-              <p className="card-text">
-                Using common libraries to abstract away low-level connection
-                details. Available in Java and Python.
-              </p>
->>>>>>> d0a72a34
-            </div>
-          </div>
-
-<<<<<<< HEAD
+                  <Link to="/epas/latest">EDB Postgres Advanced Server</Link>
+                </li>
+                <li className="my-2">
+                  <Link to="/#">PostgreSQL</Link>
+                </li>
+              </ul>
+            </div>
+          </div>
+
           <div className="card rounded shadow-sm mb-4">
             <div className="card-body">
               <div className="d-flex align-items-center mb-3">
@@ -137,47 +110,18 @@
                 <h4 className="d-inline-block card-title m-0">
                   Monitoring &amp; Admin Tools
                 </h4>
-=======
-        <h2 className="mb-4 mt-5">EDB Products</h2>
-
-        <div className="card rounded shadow-sm p-2 mt-4">
-          <div className="card-body">
-            <div className="card-title d-flex justify-content-start align-items-start">
-              <Link to="/epas/12">
-                <Icon
-                  iconName={iconNames.EDB_EPAS}
-                  className="fill-orange"
-                  width="50"
-                  height="50"
-                  circle={true}
-                  circleClassName="bg-blue-10"
-                  circleDiameter={90}
-                />
-              </Link>
-              <div className="ml-4">
-                <h3 className="balance-text">
-                  <Link to="/epas/latest">EDB Postgres Advanced Server</Link>
-                </h3>
-                <p className="card-text">
-                  EDB Postgres Advanced Server gives you the best of both
-                  worlds—all the advantages of PostgreSQL, enhanced with
-                  mission-critical features that help you maintain greater
-                  consistency across your PostgreSQL deployments.
-                </p>
->>>>>>> d0a72a34
-              </div>
-              <ul className="list-unstyled mb-0">
-                <li className="my-2">
-                  <a href="/pem/latest">Postgres Enterprise Manager</a>
-                </li>
-                <li className="my-2">
-                  <a href="/#">pgAdmin</a>
-                </li>
-              </ul>
-            </div>
-          </div>
-
-<<<<<<< HEAD
+              </div>
+              <ul className="list-unstyled mb-0">
+                <li className="my-2">
+                  <Link to="/pem/latest">Postgres Enterprise Manager</Link>
+                </li>
+                <li className="my-2">
+                  <Link to="/#">pgAdmin</Link>
+                </li>
+              </ul>
+            </div>
+          </div>
+
           <div className="card rounded shadow-sm mb-4">
             <div className="card-body">
               <div className="d-flex align-items-center mb-3">
@@ -195,84 +139,24 @@
                 <h4 className="d-inline-block card-title m-0">
                   High Availability Tools
                 </h4>
-=======
-            <hr className="mt-4 mb-1" />
-
-            <div className="row">
-              <div className="col-md">
-                <h3 className="mt-4">Getting Started</h3>
-                <Link
-                  to="/epas/latest/01_epas_inst_linux"
-                  className="btn btn-link btn-block text-left p-0"
-                >
-                  Installation Guide for Linux
-                </Link>
-                <Link
-                  to="/epas/latest/02_epas_inst_windows"
-                  className="btn btn-link btn-block text-left p-0"
-                >
-                  Installation Guide for Windows
-                </Link>
-                <Link
-                  to="/epas/latest/03_epas_rel_notes"
-                  className="btn btn-link btn-block text-left p-0"
-                >
-                  Release Notes
-                </Link>
-                <Link
-                  to="/epas/latest/04_epas_upgrade_guide"
-                  className="btn btn-link btn-block text-left p-0"
-                >
-                  Upgrade Guide
-                </Link>
-              </div>
-
-              <div className="col-md">
-                <h3 className="mt-4">For Oracle Developers</h3>
-                <Link
-                  to="/epas/latest/07_epas_compat_ora_dev_guide"
-                  className="btn btn-link btn-block text-left p-0"
-                >
-                  Database Compatibility for Oracle Developers (User Guide)
-                </Link>
-                <Link
-                  to="/epas/latest/05_epas_compat_reference"
-                  className="btn btn-link btn-block text-left p-0"
-                >
-                  SQL Reference
-                </Link>
-                <Link
-                  to="/epas/latest/06_epas_compat_bip_guide"
-                  className="btn btn-link btn-block text-left p-0"
-                >
-                  Built-in Package Guide
-                </Link>
-                <Link
-                  to="/epas/latest/08_epas_compat_tools_guide"
-                  className="btn btn-link btn-block text-left p-0"
-                >
-                  Tools and Utilities
-                </Link>
->>>>>>> d0a72a34
-              </div>
-              <ul className="list-unstyled mb-0">
-                <li className="my-2">
-                  <a href="/eprs/latest">EDB Replication Server</a>
-                </li>
-                <li className="my-2">
-                  <a href="/efm/latest">Failover Manager</a>
-                </li>
-                <li className="my-2">
-                  <a href="/ark/latest">Ark Platform</a>
-                </li>
-                <li className="my-2">
-                  <a href="/slony/latest">Slony</a>
-                </li>
-              </ul>
-            </div>
-          </div>
-
-<<<<<<< HEAD
+              </div>
+              <ul className="list-unstyled mb-0">
+                <li className="my-2">
+                  <Link to="/eprs/latest">EDB Replication Server</Link>
+                </li>
+                <li className="my-2">
+                  <Link to="/efm/latest">Failover Manager</Link>
+                </li>
+                <li className="my-2">
+                  <Link to="/ark/latest">Ark Platform</Link>
+                </li>
+                <li className="my-2">
+                  <Link to="/slony/latest">Slony</Link>
+                </li>
+              </ul>
+            </div>
+          </div>
+
           <div className="card rounded shadow-sm mb-4">
             <div className="card-body">
               <div className="d-flex align-items-center mb-3">
@@ -290,41 +174,18 @@
                 <h4 className="d-inline-block card-title m-0">
                   Migration Tools
                 </h4>
-=======
-              <div className="col-md">
-                <h3 className="mt-4">User Guides</h3>
-                <Link
-                  to="/epas/latest/11_epas_guide"
-                  className="btn btn-link btn-block text-left p-0"
-                >
-                  EDB Postgres Advanced Server
-                </Link>
-                <Link
-                  to="/epas/latest/09_ecpgplus_guide"
-                  className="btn btn-link btn-block text-left p-0"
-                >
-                  ECPGPlus
-                </Link>
-                <Link
-                  to="/epas/latest/10_language_pack"
-                  className="btn btn-link btn-block text-left p-0"
-                >
-                  Language Pack
-                </Link>
->>>>>>> d0a72a34
-              </div>
-              <ul className="list-unstyled mb-0">
-                <li className="my-2">
-                  <a href="/migration_portal/latest">Migration Portal</a>
-                </li>
-                <li className="my-2">
-                  <a href="/migration_toolkit/latest">Migration Toolkit</a>
-                </li>
-              </ul>
-            </div>
-          </div>
-
-<<<<<<< HEAD
+              </div>
+              <ul className="list-unstyled mb-0">
+                <li className="my-2">
+                  <Link to="/migration_portal/latest">Migration Portal</Link>
+                </li>
+                <li className="my-2">
+                  <Link to="/migration_toolkit/latest">Migration Toolkit</Link>
+                </li>
+              </ul>
+            </div>
+          </div>
+
           <div className="card rounded shadow-sm mb-4">
             <div className="card-body">
               <div className="d-flex align-items-center mb-3">
@@ -345,67 +206,18 @@
               </div>
               <ul className="list-unstyled mb-0">
                 <li className="my-2">
-                  <a href="/barman/">Barman</a>
-                </li>
-                <li className="my-2">
-                  <a href="/pgbackrest/">pgBackrest</a>
-                </li>
-                <li className="my-2">
-                  <a href="/bart/latest">Backup &amp; Recovery Tool</a>
-                </li>
-              </ul>
-=======
-            <hr className="mt-4 mb-1" />
-
-            <h4 className="mt-4">Versions</h4>
-            <div className="btn-group" role="group">
-              <Link
-                to="/epas/latest"
-                role="button"
-                className="btn btn-outline-primary px-4"
-              >
-                13 <span className="muted">&mdash; Latest</span>
-              </Link>
-              <Link
-                to="/epas/12"
-                role="button"
-                className="btn btn-outline-primary px-4"
-              >
-                12
-              </Link>
-              <Link
-                to="/epas/11"
-                role="button"
-                className="btn btn-outline-primary px-4"
-              >
-                11
-              </Link>
-              <Link
-                to="/epas/10"
-                role="button"
-                className="btn btn-outline-primary px-4"
-              >
-                10
-              </Link>
-              <Link
-                to="/epas/9.6"
-                role="button"
-                className="btn btn-outline-primary px-4"
-              >
-                9.6
-              </Link>
-              <Link
-                to="/epas/9.5"
-                role="button"
-                className="btn btn-outline-primary px-4"
-              >
-                9.5
-              </Link>
->>>>>>> d0a72a34
-            </div>
-          </div>
-
-<<<<<<< HEAD
+                  <Link to="/barman/">Barman</Link>
+                </li>
+                <li className="my-2">
+                  <Link to="/pgbackrest/">pgBackrest</Link>
+                </li>
+                <li className="my-2">
+                  <Link to="/bart/latest">Backup &amp; Recovery Tool</Link>
+                </li>
+              </ul>
+            </div>
+          </div>
+
           <div className="card rounded shadow-sm mb-4">
             <div className="card-body">
               <div className="d-flex align-items-center mb-3">
@@ -424,7 +236,7 @@
               </div>
               <ul className="list-unstyled mb-0">
                 <li className="my-2">
-                  <a href="/kubernetes">Cloud Native PostgreSQL Operator</a>
+                  <Link to="/kubernetes">Cloud Native PostgreSQL Operator</Link>
                 </li>
               </ul>
             </div>
@@ -448,7 +260,7 @@
               </div>
               <ul className="list-unstyled mb-0">
                 <li className="my-2">
-                  <a href="/postgis/latest">PostGIS</a>
+                  <Link to="/postgis/latest">PostGIS</Link>
                 </li>
               </ul>
             </div>
@@ -478,15 +290,15 @@
                   <ul className="list-unstyled mb-0">
                     <li className="my-2">
                       <span className="text-muted small pr-2">∟</span>
-                      <a href="/hadoop_data_adapter/latest" className="px-2">
+                      <Link to="/hadoop_data_adapter/latest" className="px-2">
                         Hadoop
-                      </a>
-                      <a href="/mongo_data_adapter/latest" className="px-2">
+                      </Link>
+                      <Link to="/mongo_data_adapter/latest" className="px-2">
                         Mongo
-                      </a>
-                      <a href="/mysql_data_adapter/latest" className="px-2">
+                      </Link>
+                      <Link to="/mysql_data_adapter/latest" className="px-2">
                         MySQL
-                      </a>
+                      </Link>
                     </li>
                   </ul>
                 </li>
@@ -495,101 +307,28 @@
                   <ul className="list-unstyled mb-0">
                     <li className="my-2">
                       <span className="text-muted small pr-2">∟</span>
-                      <a href="/jdbc_connector/latest" className="px-2">
+                      <Link to="/jdbc_connector/latest" className="px-2">
                         JDBC
-                      </a>
-                      <a href="/net_connector/latest" className="px-2">
+                      </Link>
+                      <Link to="/net_connector/latest" className="px-2">
                         .NET
-                      </a>
-                      <a href="/ocl_connector/latest" className="px-2">
+                      </Link>
+                      <Link to="/ocl_connector/latest" className="px-2">
                         OCL
-                      </a>
-                      <a href="/odbc_connector/latest" className="px-2">
+                      </Link>
+                      <Link to="/odbc_connector/latest" className="px-2">
                         ODBC
-                      </a>
+                      </Link>
                     </li>
                   </ul>
                 </li>
                 <li className="my-2">
-                  <a href="/pgbouncer/latest">pgBouncer</a>
-                </li>
-                <li className="my-2">
-                  <a href="/pgpool/latest">pgPool-II</a>
-                </li>
-              </ul>
-=======
-        <div className="card-deck mt-4">
-          <div className="card rounded shadow-sm p-2">
-            <Link to="/pem/latest">
-              <Icon
-                iconName={iconNames.EDB_PEM}
-                className="fill-orange"
-                width="50"
-                height="50"
-                circle={true}
-                circleClassName="bg-blue-10 mt-4 mb-2"
-                circleDiameter={90}
-              />
-            </Link>
-            <div className="card-body">
-              <h3 className="card-title balance-text">
-                <Link to="/pem/latest">
-                  Postgres
-                  <br data-owner="balance-text" />
-                  Enterprise
-                  <br data-owner="balance-text" />
-                  Manager
-                </Link>
-              </h3>
-              <p className="card-text">
-                Monitor and manage multiple Postgres clusters from one
-                convenient GUI
-              </p>
-            </div>
-          </div>
-
-          <div className="card rounded shadow-sm p-2">
-            <Link to="/bart/latest">
-              <Icon
-                iconName={iconNames.EDB_BART}
-                className="fill-orange"
-                width="50"
-                height="50"
-                circle={true}
-                circleClassName="bg-blue-10 mt-4 mb-2"
-                circleDiameter={90}
-              />
-            </Link>
-            <div className="card-body">
-              <h3 className="card-title balance-text">
-                <Link to="/bart/latest">
-                  Backup and
-                  <br data-owner="balance-text" />
-                  Recovery Tool
-                </Link>
-              </h3>
-              <p className="card-text">Disaster Recovery for PostgreSQL</p>
-            </div>
-          </div>
-
-          <div className="card rounded shadow-sm p-2">
-            <Link to="/efm/latest">
-              <Icon
-                iconName={iconNames.EDB_EFM}
-                className="fill-orange"
-                width="50"
-                height="50"
-                circle={true}
-                circleClassName="bg-blue-10 mt-4 mb-2"
-                circleDiameter={90}
-              />
-            </Link>
-            <div className="card-body">
-              <h3 className="card-title balance-text">
-                <Link to="/efm/latest">Failover Manager</Link>
-              </h3>
-              <p className="card-text">High Availability for PostgreSQL</p>
->>>>>>> d0a72a34
+                  <Link to="/pgbouncer/latest">pgBouncer</Link>
+                </li>
+                <li className="my-2">
+                  <Link to="/pgpool/latest">pgPool-II</Link>
+                </li>
+              </ul>
             </div>
           </div>
         </div>

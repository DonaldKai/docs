--- conflicted
+++ resolved
@@ -1,10 +1,6 @@
 import React from 'react';
 import { Link } from 'gatsby';
-<<<<<<< HEAD
-import Icon, { iconNames } from './icon';
-=======
 import Icon, { iconNames } from './icon/';
->>>>>>> 87b8b1f8
 import VersionDropdown from './version-dropdown';
 import { products } from '../constants/products';
 
@@ -89,16 +85,12 @@
   return (
     <li className="ml-0 mb-3">
       <Link to="/" className="d-block py-1 align-middle small text-dark">
-<<<<<<< HEAD
-        <Icon iconName={iconNames.ARROW_LEFT} className="fill-black mt-n1 mr-1" width="12" height="12" />
-=======
         <Icon
           iconName={iconNames.ARROW_LEFT}
           className="fill-black mt-n1 mr-1"
           width="12"
           height="12"
         />
->>>>>>> 87b8b1f8
         Back
       </Link>
     </li>
@@ -108,16 +100,12 @@
 const SectionHeading = ({ newList, path }) => {
   return (
     <li className="ml-0 mb-4 d-flex align-items-center">
-<<<<<<< HEAD
-      <Icon iconName={iconNames.DOTTED_BOX} className="opacity-2 mr-2" width="48" height="48" />
-=======
       <Icon
         iconName={productIcon(path) || iconNames.DOTTED_BOX}
         className="opacity-2 mr-2"
         width="48"
         height="48"
       />
->>>>>>> 87b8b1f8
       <Link
         to={newList[0].path}
         className="d-block py-1 align-middle balance-text h5 m-0 text-dark"
@@ -131,16 +119,12 @@
 const SectionHeadingWithVersions = ({ newList, path, versionArray }) => {
   return (
     <li className="ml-0 mb-4 d-flex align-items-center">
-<<<<<<< HEAD
-      <Icon iconName={iconNames.DOTTED_BOX} className="opacity-2 mr-2" width="90" height="90" />
-=======
       <Icon
         iconName={productIcon(path) || iconNames.DOTTED_BOX}
         className="opacity-2 mr-2"
         width="90"
         height="90"
       />
->>>>>>> 87b8b1f8
       <div className="rightsidenoclass">
         <Link
           to={newList[0].path}

import React, { useState, useEffect, createRef } from 'react';
import algoliasearch from 'algoliasearch/lite';
import {
  InstantSearch,
  Hits,
  Index,
  connectSearchBox,
  connectStateResults,
} from 'react-instantsearch-dom';
import { PageHit } from './hitComps';
<<<<<<< HEAD
import Icon, { iconNames } from '../icon';
=======
import Icon, { iconNames } from '../icon/';
>>>>>>> 87b8b1f8
import { Button } from 'react-bootstrap';

const searchClient = algoliasearch(
  'NQVJGNW933',
  '3c95fc5297e90a44b6467f3098a4e6ed',
);

const indexes = [
  { title: 'Learn', index: 'advocacy' },
  { title: 'EDB Products', index: 'edb-products' },
  { title: 'EDB Postgres Tools', index: 'edb-tools' },
];

const Results = connectStateResults(
  ({ searchState: state, searchResults: res, children }) =>
    res && res.nbHits > 0 ? children : null,
);

const NoResults = connectStateResults(
  ({ allSearchResults: res }) => (
    res && indexes.reduce((total, index) => {
      return total + (res[index.index] ? res[index.index].nbHits : 0)
    }, 0) === 0 && (
      <div className="text-center">No Results</div>
    )
  )
);

const SearchDivider = connectStateResults(
  ({ allSearchResults: res, nextIndex }) => (
    res && nextIndex && res[nextIndex.index] && res[nextIndex.index].nbHits > 0 ? (
      <div className="dropdown-divider" />
    ) : null
  )
);

const Stats = connectStateResults(
  ({ searchResults: res }) =>
    res && res.nbHits > 0 && `${res.nbHits} result${res.nbHits > 1 ? `s` : ``}`,
);

const ResultGroup = ({ title, index, nextIndex }) => (
  <Index key={index} indexName={index}>
    <Results>
      <h6 className="dropdown-header">
        {title}
        <small className="ml-1"><Stats /></small>
      </h6>
      <Hits hitComponent={PageHit} />
      <SearchDivider nextIndex={nextIndex} />
    </Results>
  </Index>
)

const SearchForm = ({currentRefinement, refine, query, focus, onFocus}) => (
  <>
    <form noValidate action="" role="search" className='d-flex'>
      <input
        className="form-control form-control-lg border-0 pl-3 bg-white"
        type="text"
        aria-label="search"
        placeholder="Search"
        value={currentRefinement}
        onChange={e => refine(e.currentTarget.value)}
        onFocus={onFocus}
      />
      <Button
        variant="link"
        onClick={(e) => { e.preventDefault(); refine(''); }}
        className={`${query.length === 0 && 'd-none'}`}
      >
        <Icon iconName={iconNames.CLOSE} className="opacity-5" width="20" height="20" />
      </Button>
    </form>
    <div
      className={`dropdown-menu overflow-scroll w-100 pb-2 shadow ${query.length > 0 && focus ? 'show' : ''}`}
    >
      {indexes.map(({ title, index }, i) => (
        <ResultGroup key={index} title={title} index={index} nextIndex={indexes[i + 1]} />
      ))}
      <NoResults />
    </div>
  </>
);
const Search = connectSearchBox(SearchForm);

const useClickOutside = (ref, handler, events) => {
  if (!events) events = [`mousedown`, `touchstart`]
  const detectClickOutside = event =>
    !ref.current.contains(event.target) && handler()
  useEffect(() => {
    for (const event of events)
      document.addEventListener(event, detectClickOutside)
    return () => {
      for (const event of events)
        document.removeEventListener(event, detectClickOutside)
    }
  })
};

const SearchBar = () => {
  const ref = createRef();
  const [query, setQuery] = useState(``);
  const [focus, setFocus] = useState(false);
  useClickOutside(ref, () => setFocus(false));
  return (
    <div className="w-100" ref={ref}>
      <InstantSearch
        searchClient={searchClient}
        indexName={indexes[0].index}
        onSearchStateChange={({ query }) => setQuery(query)}
        className='dropdown'
      >
        <Search query={query} focus={focus} onFocus={() => setFocus(true)}/>
      </InstantSearch>
    </div>
  );
};

export default SearchBar;<|MERGE_RESOLUTION|>--- conflicted
+++ resolved
@@ -8,11 +8,7 @@
   connectStateResults,
 } from 'react-instantsearch-dom';
 import { PageHit } from './hitComps';
-<<<<<<< HEAD
-import Icon, { iconNames } from '../icon';
-=======
 import Icon, { iconNames } from '../icon/';
->>>>>>> 87b8b1f8
 import { Button } from 'react-bootstrap';
 
 const searchClient = algoliasearch(

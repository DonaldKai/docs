--- conflicted
+++ resolved
@@ -32,10 +32,7 @@
     "gatsby-plugin-sass": "^2.3.2",
     "gatsby-plugin-sharp": "^2.6.11",
     "gatsby-remark-autolink-headers": "^2.3.1",
-<<<<<<< HEAD
-=======
     "gatsby-remark-static-images": "^1.2.0",
->>>>>>> 87b8b1f8
     "gatsby-remark-images": "^3.3.10",
     "gatsby-remark-prismjs": "^3.5.4",
     "gatsby-source-filesystem": "^2.3.1",

---
title: "Installing the Connector on an SLES Host"

legacyRedirectsGenerated:
  # This list is generated by a script. If you need add entries, use the `legacyRedirects` key.
  - "/edb-docs/d/jdbc-connector/user-guides/jdbc-guide/42.2.12.3/installing_the_connector_on_an_sles_12_host.html"
  - "/edb-docs/d/jdbc-connector/user-guides/jdbc-guide/42.2.9.1/installing_the_connector_on_an_sles_12_host.html"
  - "/edb-docs/d/jdbc-connector/user-guides/jdbc-guide/42.2.8.1/installing_the_connector_on_an_sles_12_host.html"
  - "/edb-docs/d/jdbc-connector/user-guides/jdbc-guide/42.2.12.1/installing_the_connector_on_an_sles_12_host.html"
---

You can install the JDBC Connector on the following SLES platforms:

-   [SLES 15 x86-64](#on-sles-15-x86_64)
-   [SLES 15 ppc64le](#on-sles-15-ppc64le)
-   [SHEL 12 x86-64](#on-sles-12-x86_64)
-   [SLES 12 ppc64le](#on-sles-12-ppc64le)

## On SLES 15 x86_64

There are two steps to completing an installation:

- Setting up the repository
- Installing the package

For each step, you must be logged in as superuser.

```shell
# To log in as a superuser:
sudo su -
```

Before setting up the repository, you need to register with EDB. To receive credentials for the EDB repository, visit: [Repository Access Request](https://www.enterprisedb.com/repository-access-request).

### Setting up the Repository

Setting up the repository is a one time task. If you have already set up your repository, you do not need to perform these steps.

```shell
# Install the repository configuration and enter your EDB repository 
# credentials when prompted
zypper addrepo https://zypp.enterprisedb.com/suse/edb-sles.repo

# Install SUSEConnect to register the host with SUSE, allowing access to 
# SUSE repositories
zypper install SUSEConnect

# Register the host with SUSE, allowing access to SUSE repositories
# Replace 'REGISTRATION_CODE' and 'EMAIL' with your SUSE registration 
# information
SUSEConnect -r 'REGISTRATION_CODE' -e 'EMAIL'

# Activate the required SUSE module
SUSEConnect -p PackageHub/15.3/x86_64

# Refresh the metadata
zypper refresh
```

### Installing the Package

```shell
zypper -n install edb-jdbc
```


## On SLES 15 ppc64le


There are two steps to completing an installation:

- Setting up the repository
- Installing the package

For each step, you must be logged in as superuser.

```shell
# To log in as a superuser:
sudo su -
```

Before setting up the repository, you need to register with EDB. To receive credentials for the EDB repository, visit: [Repository Access Request](https://www.enterprisedb.com/repository-access-request).

### Setting up the Repository

<<<<<<< HEAD
```shell 
# Install the repository configuration and enter your EDB repository 
# credentials when prompted
zypper addrepo https://zypp.enterprisedb.com/suse/edb-sles.repo
=======
Setting up the repository is a one time task. If you have already set up your repository, you do not need to perform these steps.
>>>>>>> e5936e7e

```shell
# Install the repository configuration and enter your EDB repository 
# credentials when prompted
zypper addrepo https://zypp.enterprisedb.com/suse/edb-sles.repo

# Install SUSEConnect to register the host with SUSE, allowing access to 
# SUSE repositories
zypper install SUSEConnect

# Register the host with SUSE, allowing access to SUSE repositories
# Replace 'REGISTRATION_CODE' and 'EMAIL' with your SUSE registration 
# information
SUSEConnect -r 'REGISTRATION_CODE' -e 'EMAIL'

# Activate the required SUSE module
SUSEConnect -p PackageHub/15.3/ppc64le

# Refresh the metadata
zypper refresh
```

### Installing the Package

```shell
zypper -n install edb-jdbc
```


<div id="installing_the_connector_on_an_sles_12_host" class="registered_link"></div>

## On SLES 12 x86_64

To install the connector, you must have credentials that allow access to the EnterpriseDB repository. To request credentials for the repository, visit the EnterpriseDB website at:

<https://www.enterprisedb.com/repository-access-request>

You can use the zypper package manager to install a connector on an SLES 12 host. zypper will attempt to satisfy package dependencies as it installs a package, but requires access to specific repositories that are not hosted at EnterpriseDB.

1.  You must assume superuser privileges and stop any firewalls before installing connector. Then, use the following commands to add EnterpriseDB repositories to your system:

    ```text
    zypper addrepo https://zypp.enterprisedb.com/suse/edb-sles.repo
    ```

2.  The commands create the repository configuration files in the `/etc/zypp/repos.d` directory. Then, use the following command to refresh the metadata on your SLES host to include the EnterpriseDB repository:

    ```text
    zypper refresh
    ```

    When prompted, provide credentials for the repository, and specify a to always trust the provided key, and update the metadata to include the EnterpriseDB repository.

3.  You must also add SUSEConnect and the SUSE Package Hub extension to the SLES host, and register the host with SUSE, allowing access to SUSE repositories. Replace 'REGISTRATION_CODE' and 'EMAIL' with your SUSE registration information. Use the commands:

    ```text
    zypper install SUSEConnect
    SUSEConnect -r 'REGISTRATION_CODE' -e 'EMAIL'
    SUSEConnect -p PackageHub/12.4/x86_64
    SUSEConnect -p sle-sdk/12.4/x86_64
    ```

4.  Install the following repository for resolving the dependencies:

    ```text
    zypper addrepo https://download.opensuse.org/repositories/Apache:/Modules/SLE_12_SP4/Apache:Modules.repo
    ```

5.  Refresh the metadata on your SLES host:
    ```text
    zypper refresh
    ```

6. Install OpenJDK (version 1.8):

    ```text
    zypper -n install java-1_8_0-openjdk
    ```

7.  Now you can use the zypper utility to install the connector:

    ```text
    zypper install edb-jdbc
    ```

## On SLES 12 ppc64le


There are two steps to completing an installation:

- Setting up the repository
- Installing the package


For each step, you must be logged in as superuser.

```shell
# To log in as a superuser:
sudo su -
```

Before setting up the repository, you need to register with EDB. To receive credentials for the EDB repository, visit: [Repository Access Request](https://www.enterprisedb.com/repository-access-request).

### Setting up the Repository

```shell
# Install the repository configuration and enter your EDB repository 
# credentials when prompted
zypper addrepo https://zypp.enterprisedb.com/suse/edb-sles.repo

# Refresh the metadata
zypper refresh

# Install SUSEConnect to register the host with SUSE, allowing access to SUSE repositories
zypper install SUSEConnect

# Register the host with SUSE, allowing access to SUSE repositories
# Replace 'REGISTRATION_CODE' and 'EMAIL' with your SUSE registration information
SUSEConnect -r 'REGISTRATION_CODE' -e 'EMAIL'
SUSEConnect -p PackageHub/12.5/ppc64le
SUSEConnect -p sle-sdk/12.5/ppc64le

# Refresh the metadata
zypper refresh

# Install OpenJDK (version 1.8) 
zypper -n install java-1_8_0-openjdk
```

### Installing the Package

```shell
zypper -n install edb-jdbc
```
<|MERGE_RESOLUTION|>--- conflicted
+++ resolved
@@ -83,14 +83,7 @@
 
 ### Setting up the Repository
 
-<<<<<<< HEAD
-```shell 
-# Install the repository configuration and enter your EDB repository 
-# credentials when prompted
-zypper addrepo https://zypp.enterprisedb.com/suse/edb-sles.repo
-=======
 Setting up the repository is a one time task. If you have already set up your repository, you do not need to perform these steps.
->>>>>>> e5936e7e
 
 ```shell
 # Install the repository configuration and enter your EDB repository 

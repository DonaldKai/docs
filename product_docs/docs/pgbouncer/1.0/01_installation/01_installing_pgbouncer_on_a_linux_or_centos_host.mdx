---
title: "Installing PgBouncer on a CentOS Host"
---

<div id="installing_on_CentOS" class="registered_link"></div>

Before installing the repository configuration, you must have credentials that allow access to the EnterpriseDB repository. For information about requesting credentials, visit the [EDB website](https://www.enterprisedb.com/user).

Follow the steps given below to install PgBouncer:

1.  To install the repository configuration, assume superuser privileges and invoke one of the following platform-specific commands:

    On CentOS 7:

    ```text
    yum -y install https://yum.enterprisedb.com/edbrepos/edb-repo-latest.noarch.rpm
    ```

    On CentOS 8:

    ```text
    dnf -y install https://yum.enterprisedb.com/edbrepos/edb-repo-latest.noarch.rpm
    ```

2.  Replace the `USERNAME:PASSWORD` in the following command with the username and password of a registered EnterpriseDB user:

    ```text
    sed -i "s@<username>:<password>@USERNAME:PASSWORD@" /etc/yum.repos.d/edb.repo
    ```

3.  Before installing PgBouncer, execute the following command to install the Extra Packages for Enterprise Linux (EPEL) release package:

    On CentOS 7:

    ```text
    yum -y install https://dl.fedoraproject.org/pub/epel/epel-release-latest-7.noarch.rpm
    ```

    On CentOS 8:

    ```text
    dnf -y install epel-release
    ```

4.  For CentOS 8, enable the PowerTools repository to satisfy EPEL package dependencies:

    ```text
    dnf config-manager --set-enabled PowerTools
    ```

5.  For CentOS 8, disable the built-in PostgreSQL module:

    ```text
    dnf -qy module disable postgresql
    ```

6.  Use the following platform-specific command to install PgBouncer:

    On CentOS 7:

    ```text
    yum -y install edb-pgbouncer<xx>
    ```

    Where &lt;xx> is the PgBouncer version you want to install.

    On CentOS 8:

    ```text
    dnf -y install edb-pgbouncer<xx>
    ```

    Where &lt;xx> is the PgBouncer version you want to install.

    To install PgBouncer 1.14.0.1 on CentOS 8, the command is:

    ```text
    dnf -y install edb-pgbouncer114
    ```

    When you install an RPM package that is signed by a source that is not recognized by your system, yum may ask for your permission to import the key to your local server. If prompted, and you are satisfied that the packages come from a trustworthy source, enter `y`, and press `Return` to continue.

    During the installation, yum may encounter a dependency that it cannot resolve. If it does, it will provide a list of the required dependencies that you must manually resolve. PgBouncer will be installed in the `/usr/edb/pgbouncer<x.x>` directory.

<div id="installing_on_RHEL" class="registered_link"></div>

## Installing PgBouncer on a RHEL Host

Before installing the repository configuration, you must have credentials that allow access to the EnterpriseDB repository. For information about requesting credentials, visit the [EDB website](https://www.enterprisedb.com/user).

Follow the steps given below to install PgBouncer:

1.  To install the repository configuration, assume superuser privileges and invoke one of the following platform-specific commands:

    On RHEL 7:

    ```text
    yum -y install https://yum.enterprisedb.com/edbrepos/edb-repo-latest.noarch.rpm
    ```

    On RHEL 8:

    ```text
    dnf -y install https://yum.enterprisedb.com/edbrepos/edb-repo-latest.noarch.rpm
    ```

2.  Replace the `USERNAME:PASSWORD` in the following command with the username and password of a registered EnterpriseDB user:

    ```text
    sed -i "s@<username>:<password>@USERNAME:PASSWORD@" /etc/yum.repos.d/edb.repo
    ```

3.  Before installing PgBouncer, execute the following command to install the Extra Packages for Enterprise Linux (EPEL) release package:

    On RHEL 7:

    ```text
    yum -y install https://dl.fedoraproject.org/pub/epel/epel-release-latest-7.noarch.rpm
    ```

    On RHEL 8:

    ```text
    dnf -y install https://dl.fedoraproject.org/pub/epel/epel-release-latest-8.noarch.rpm
    ```

4.  Enable the repository:

    On RHEL 7, enable the `optional, extras`, and `HA` repositories to satisfy EPEL package dependencies:

    ```text
    subscription-manager repos --enable "rhel-*-optional-rpms" --enable "rhel-*-extras-rpms"  --enable "rhel-ha-for-rhel-*-server-rpms"
    ```

    On RHEL 8, enable the `codeready-builder-for-rhel-8-*-rpms` repository to satisfy EPEL packages dependency:

    ```text
    ARCH=$( /bin/arch )

    subscription-manager repos --enable "codeready-builder-for-rhel-8-${ARCH}-rpms"
    ```

5.  For RHEL 8, disable the built-in PostgreSQL module:

    ```text
    dnf -qy module disable postgresql
    ```

6.  Use the following platform-specific command to install PgBouncer:

<<<<<<< HEAD
       On RHEL 6 and 7:
=======
    On RHEL 7:
>>>>>>> 3dc17f88

    ```text
    yum -y install edb-pgbouncer<xx>
    ```

       Where &lt;xx> is the PgBouncer version you want to install.

       On RHEL 8:

    ```text
    dnf -y install edb-pgbouncer<xx>
    ```

       Where &lt;xx> is the PgBouncer version you want to install.

       To install PgBouncer 1.14.0.1 on RHEL 8, the command is:

    ```text
    dnf -y install edb-pgbouncer114
    ```

       When you install an RPM package that is signed by a source that is not recognized by your system, yum may ask for your permission to import the key to your local server. If prompted, and you are satisfied that the packages come from a trustworthy source, enter `y`, and press `Return` to continue.

    During the installation, yum may encounter a dependency that it cannot resolve. If it does, it will provide a list of the required dependencies that you must manually resolve. PgBouncer will be installed in the `/usr/edb/pgbouncer<x.x>` directory.

<div id="installing_on_ppcle" class="registered_link"></div>

## Installing PgBouncer on a RHEL/CentOS 7 PPCLE Host

Before installing the repository configuration, you must have credentials that allow access to the EnterpriseDB repository. For information about requesting credentials, visit the [EDB website](https://www.enterprisedb.com/user).

Perform the following steps to install PgBouncer on a RHEL/CentOS 7 PPCLE Host:

1.  Install Advance Toolchain:

    ```text
    rpm --import https://public.dhe.ibm.com/software/server/POWER/Linux/toolchain/at/redhat/RHEL7/gpg-pubkey-6976a827-5164221b

    cat > /etc/yum.repos.d/advance-toolchain.repo <<EOF

    # Begin of configuration file
    [advance-toolchain]
    name=Advance Toolchain IBM FTP
    baseurl=https://public.dhe.ibm.com/software/server/POWER/Linux/toolchain/at/redhat/RHEL7
    failovermethod=priority
    enabled=1
    gpgcheck=1
    gpgkey=ftp://public.dhe.ibm.com/software/server/POWER/Linux/toolchain/at/redhat/RHELX/gpg-pubkey-6976a827-5164221b
    # End of configuration file
    EOF
    ```

2.  To install the repository configuration, assume superuser privileges and invoke the following command:

    ```text
    yum -y install https://yum.enterprisedb.com/edbrepos/edb-repo-latest.noarch.rpm
    ```

3.  Replace the `USERNAME:PASSWORD` in the following command with the username and password of a registered EnterpriseDB user:

    ```text
    sed -i "s@<username>:<password>@USERNAME:PASSWORD@" /etc/yum.repos.d/edb.repo
    ```

4.  Before installing PgBouncer, execute the following command to install the Extra Packages for Enterprise Linux (EPEL) release package:

    ```text
    yum -y install https://dl.fedoraproject.org/pub/epel/epel-release-latest-7.noarch.rpm
    ```

5.  On RHEL 7, enable the `optional, extras`, and `HA` repositories to satisfy EPEL package dependencies:

    ```text
    subscription-manager repos --enable "rhel-*-optional-rpms" --enable "rhel-*-extras-rpms"  --enable "rhel-ha-for-rhel-*-server-rpms"
    ```

6.  Invoke the following command to install PgBouncer:

    ```text
    yum -y install edb-pgbouncer<xx>
    ```

    Where &lt;xx> is the PgBouncer version you want to install.

    When you install an RPM package that is signed by a source that is not recognized by your system, yum may ask for your permission to import the key to your local server. If prompted, and you are satisfied that the packages come from a trustworthy source, enter `y`, and press `Return` to continue.

    During the installation, yum may encounter a dependency that it cannot resolve. If it does, it will provide a list of the required dependencies that you must manually resolve. PgBouncer will be installed in the `/usr/edb/pgbouncer<x.x>` directory.<|MERGE_RESOLUTION|>--- conflicted
+++ resolved
@@ -148,11 +148,7 @@
 
 6.  Use the following platform-specific command to install PgBouncer:
 
-<<<<<<< HEAD
-       On RHEL 6 and 7:
-=======
     On RHEL 7:
->>>>>>> 3dc17f88
 
     ```text
     yum -y install edb-pgbouncer<xx>

--- conflicted
+++ resolved
@@ -9,9 +9,5 @@
 | Postgres distribution        | Versions     | 
 | ---------------------------- | ------------ | 
 | PostgreSQL                   | 11–14        | 
-<<<<<<< HEAD
-| EDB Postgres Advanced Server | 11–14        | 
-=======
 | EDB Postgres Advanced Server | 11–14, 12-14 for extreme high availability clusters         | 
->>>>>>> 5ab46405
 | EDB Postgres Extended Server | 12-14        | 
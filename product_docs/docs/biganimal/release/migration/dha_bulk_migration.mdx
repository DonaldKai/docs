---
<<<<<<< HEAD
title: Bulk loading data into PGD clusters
navTITLE: Bulk loading into PGD clusters
description: This guide is specifically for environments where there is no direct access to the PGD Nodes, only PGD Proxy endpoints, such as BigAnimal’s Distributed High Availability deployments of PGD.
=======
title: Bulk loading data into DHA/PGD clusters
navTITLE: Bulk loading into DHA/PGD clusters
description: This guidance is specifically for environments where there's no direct access to the PGD nodes, only PGD Proxy endpoints, such as BigAnimal's distributed high availability deployments of PGD.
>>>>>>> 1ae0a1da
deepToC: true
---

## Bulk loading data into PGD clusters

**This guidance is specifically for environments where there's no direct access to the PGD nodes, only PGD Proxy endpoints, such as BigAnimal's distributed high availability deployments of PGD.**

Without using care, bulk loading data into a PGD cluster can cause a lot of replication load on a cluster. With that in mind, this content describes a process to mitigate that replication load. 

## Provision or prepare a PGD cluster 

You must provision a PGD cluster, either manually, using TPA, or on BigAnimal. This will be the target database for the migration. Ensure that you provision it with sufficient storage capacity to hold the migrated data.

We recommend that, when provisioning or, if needed, after provisioning, you set the following Postgres GUC variables.


 | GUC variable         | Setting                                                                                                                                      |
 |----------------------|----------------------------------------------------------------------------------------------------------------------------------------------|
 | maintenance_work_mem | 1GB                                                                                                                                          |
 | wal_sender_timeout   | 60min                                                                                                                                        |
 | wal_receiver_timeout | 60min                                                                                                                                        |
 | max_wal_size         | Set to either:<br/> • A multiple (2 or 3) of your largest table<br/> or<br/> • More than one third of the capacity of your dedicated WAL disk (if configured) |
    
Make note of the target's proxy hostname and port. You also need a user and password for the target cluster.

The following instructions give examples for a cluster named `ab-cluster` with an `ab-group` subgroup and three nodes: `ab-node-1`, `ab-node-2`, and `ab-node3`. The cluster is accessed through a host named `ab-proxy`. On BigAnimal, a cluster is configured, by default, with an edb_admin user that can be used for the bulk upload.


## Identify your data source

You need the source hostname, port, database name, user, and password for your source database. 

Also, you currently need a list of tables in the database that you want to migrate to the target database.


## Prepare a bastion server

Create a virtual machine with your preferred operating system in the cloud to orchestrate your bulk loading. 

* Use your EDB account.
    * Obtain your EDB repository token from the [EDB Repos 2.0](https://www.enterprisedb.com/repos-downloads) page.
* Set environment variables.
    * Set the `EDB_SUBSCRIPTION_TOKEN` environment variable to the repository token.
* Configure the repositories.
    * Run the automated installer to install the repositories.
* Install the required software.
    * Install and configure:
        * psql
        * PGD CLI
        * Migration Toolkit


### Configure repositories

The required software is available from the EDB repositories. You need to install the EDB repositories on your bastion server.

* Red Hat
```
curl -1sLf "https://downloads.enterprisedb.com/$EDB_SUBSCRIPTION_TOKEN/postgres_distributed/setup.rpm.sh" | sudo -E bash
curl -1sLf "https://downloads.enterprisedb.com/$EDB_SUBSCRIPTION_TOKEN/enterprise/setup.rpm.sh" | sudo -E bash
```

* Ubuntu/Debian
```
curl -1sLf "https://downloads.enterprisedb.com/$EDB_SUBSCRIPTION_TOKEN/postgres_distributed/setup.deb.sh" | sudo -E bash
curl -1sLf "https://downloads.enterprisedb.com/$EDB_SUBSCRIPTION_TOKEN/enterprise/setup.deb.sh" | sudo -E bash
```

### Install the required software

Once the repositories are configured, you can install the required software.

#### psql and pg_dump/pg_restore

The psql command is the interactive terminal for working with PostgreSQL. It's a client application and can be installed on any operating system. Packaged with psql are pg_dump and pg_restore, command-line utilities for dumping and restoring PostgreSQL databases.

* Ubuntu
```
sudo apt install postgresql-client-16
```

* Red Hat
```
sudo dnf install postgresql-client-16
```

To simplify logging in to the databases, create a [.pgpass](https://www.postgresql.org/docs/current/libpq-pgpass.html) file for both your source and target servers:

```
source-host:source-port:source-dbname:source-user:source-password
target-proxy:target-port:target-dbname:target-user:target-password
```

Create the file in your home directory and change its permissions to read/write only for the owner.

```
chmod 0600 $HOME/.pgpass
```

#### PGD CLI 

PGD CLI is a command-line interface for managing and monitoring PGD clusters. It's a Go application and can be installed on any operating system.

* Ubuntu
```
sudo apt-get install edb-pgd5-cli
```
* Red Hat
```
sudo dnf install edb-pgd5-cli
```

Create a configuration file for the PGD CLI:

```
cluster:
  name: target-cluster-name
  endpoints:
    - host=target-cluster-hostname dbname=target-cluster-dbname port=target-cluster-port user=target-cluster-user-name
```

For the example `ab-cluster`:

```
cluster:
  name: ab-cluster
  endpoints:
    - host=ab-proxy dbname=bdrbd port=5432 user=edb_admin
```

Save it as `pgd-cli-config.yml`.

See also [Installing PGD CLI](/pgd/latest/cli/installing_cli/).


#### Migration Toolkit

EDB's Migration Toolkit (MTK) is a command-line tool that can be used to migrate data from a source database to a target database. It's a Java application and requires a Java runtime environment to be installed.

* Ubuntu
```
sudo apt-get -y install edb-migrationtoolkit
sudo wget https://jdbc.postgresql.org/download/postgresql-42.7.2.jar -P /usr/edb/migrationtoolkit/lib
```
* Red Hat
```
sudo apt-get -y install edb-migrationtoolkit
sudo wget https://jdbc.postgresql.org/download/postgresql-42.7.2.jar -P /usr/edb/migrationtoolkit/lib
```

See also  [Installing Migration Toolkit](/migration_toolkit/latest/installing/)


## Set up and tune the target cluster

On the target cluster and within the regional group required, select one node to be the destination for the data. 

If you have a group `ab-group` with `ab-node-1`, `ab-node-2`, and `ab-node-3`, you can select `ab-node-1` as the destination node.


### Set up a fence

Fence off all other nodes except for the destination node.

Connect to any node on the destination group using the psql command. 
Use `bdr.alter_node_option` and turn the `route_fence` option to `true` 
for each node in the group apart from the destination node:

```sql
select bdr.alter_node_option('ab-node-2','route_fence','t');
select bdr.alter_node_option('ab-node-3','route_fence','t');
```

The next time you connect with psql, you're directed to the write leader, which should be the destination node. To ensure that it is, you need to send two more commands.


### Make the destination node both write and raft leader

To minimize the possibility of disconnections, move the raft and write leader roles to the destination node.

Make the destination node the raft leader using `bdr.raft_leadership_transfer`:

```
bdr.raft_leadership_transfer('ab-node-1',true);
```

Because you fenced off the other nodes in the group, this command triggers a write leader election that elects the `ab-node-1` as write leader.


### Record then clear default commit scopes

You need to make a record of the default commit scopes in the cluster. The next step overwrites the settings. (At the end of this process, you need to restore them.) Run:

```sql
select node_group_name,default_commit_scope from bdr.node_group_summary ;
```

This command produces an output similar to::

```
 node_group_name | default_commit_scope
-----------------+----------------------
 world           |
 ab-group        | ba001_ab-group-a
 ```

Record these values. You can now overwrite the settings:

```sql
select bdr.alter_node_group_option('ab-group','default_commit_scope', 'local');
```

## Prepare to monitor the data migration

Check that the target cluster is healthy.

* To check the overall health of the cluster, run` pgd -f pgd-cli-config.yml check-health` :
```
Check      Status Message
-----      ------ -------
ClockSkew  Ok     All BDR node pairs have clockskew within permissible limit
Connection Ok     All BDR nodes are accessible
Raft       Ok     Raft Consensus is working correctly
Replslots  Ok     All BDR replication slots are working correctly
Version    Ok     All nodes are running same BDR versions
```
(When the cluster is healthy, all checks pass.)

* To verify the configuration of the cluster, run `pgd -f pgd-cli-config.yml verify-cluster`:
```
Check                                                                              Status Groups
-----                                                                              ------ ------
There is always at least 1 Global Group and 1 Data Group                            Ok
There are at least 2 data nodes in a Data Group (except for the witness-only group) Ok
There is at most 1 witness node in a Data Group                                     Ok
Witness-only group does not have any child groups                                   Ok
There is at max 1 witness-only group iff there is even number of local Data Groups  Ok
There are at least 2 proxies configured per Data Group if routing is enabled        Ok
```
(When the cluster is verified, all checks.)

* To check the status of the nodes, run `pgd -f pgd-cli-config.yml show-nodes`:
```
Node      Node ID    Group    Type Current State Target State Status Seq ID
----      -------    -----    ---- ------------- ------------ ------ ------
ab-node-1 807899305  ab-group data ACTIVE        ACTIVE       Up     1
ab-node-2 2587806295 ab-group data ACTIVE        ACTIVE       Up     2
ab-node-3 199017004  ab-group data ACTIVE        ACTIVE       Up     3
```


* To confirm the raft leader, run `pgd -f pgd-cli-config.yml show-raft`.

* To confirm the replication slots, run `pgd -f pgd-cli-config.yml show-replslots`.

* To confirm the subscriptions, run `pgd -f pgd-cli-config.yml show-subscriptions`.

* To confirm the groups, run `pgd -f pgd-cli-config.yml show-groups`.

These commands provide a snapshot of the state of the cluster before the migration begins.

## Migrating the data

Currently, you must migrate the data in three phases:

1. Transferring the “pre-data” using pg_dump and pg_restore, which exports and imports all the data definitions.
1. Using MTK with the `--dataonly` option to transfer only the data from each table, repeating as necessary for each table.
1. Transferring the “post-data” using pg_dump and pg_restore, which completes the data transfer.


### Transferring the pre-data

Use the `pg_dump` utility against the source database to dump the pre-data section in directory format:

```
pg_dump -Fd -f predata --section=pre-data -h <source-hostname> -p <source-port> -U <source-user> <source-dbname>
```

Once the pre-data is dumped into the predata directory, you can load it into the target cluster using `pg_restore`:

```
pg_restore -Fd --section=pre-data -d "host=ab-node-1-host dbname=<target-dbname> user=<target-user> options='-cbdr.ddl_locking=off -cbdr.commit_scope=local'"  predata
```

The `options=` section in the connection string to the server is important. The options disable DDL locking and set the commit scope to `local`, overriding any default commit scopes. Using `--section=pre-data` limits the restore to the configuration that precedes the data in the dump.

### Transferring the data

In this step, Migration Toolkit is used to transfer the table data between the source and target.

Edit `/usr/edb/migrationtoolkit/etc/toolkit.properties`. You need to use sudo to raise your privilege to do this, that is, `sudo vi  /usr/edb/migrationtoolkit/etc/toolkit.properties`. 

```
SRC_DB_URL=jdbc:postgresql://<source-host>:<source-port>/<source-dbname>
SRC_DB_USER=<source-user>
SRC_DB_PASSWORD=<source-password>

TARGET_DB_URL=jdbc:postgresql://<target-host>:<target-port>/<target-dbname>
TARGET_DB_USER=<target-user>
TARGET_DB_PASSWORD=<target-password>
```

Edit the relevant values in the settings.

Ensure that the configuration file is owned by the user you intend to run the data transfer as and read-write only for its owner.

Now, select sets of tables in the source database that must be transferred together, ideally grouping them for redundancy in case of failure:

```
nohup /usr/edb/migrationtoolkit/bin/runMTK.sh -sourcedbtype postgres -targetdbtype postgres  -loaderCount 1  -tableLoaderLimit 1  -fetchSize 4000  -parallelLoadRowLimit 1000  -truncLoad -dataOnly -tables <tablename1>,<tablename2>,... <schemaname> > mtk.log
```

This command uses the `-truncLoad` option and drops indexes and constraints before the data is loaded. It then recreates them after the loading has completed.

You can run multiple instances of this command in parallel. To do so, add an `&` to the end of the command. Ensure that you write the output from each to different files (for example, `mtk_1.log`, `mtk_2.log`). 

For example:

```
nohup /usr/edb/migrationtoolkit/bin/runMTK.sh -sourcedbtype postgres -targetdbtype postgres  -loaderCount 1  -tableLoaderLimit 1  -fetchSize 4000  -parallelLoadRowLimit 1000  -truncLoad -dataOnly -tables warehouse,district,item,new_order,orders,history public >mtk_1.log &

nohup /usr/edb/migrationtoolkit/bin/runMTK.sh -sourcedbtype postgres -targetdbtype postgres -loaderCount 1  -tableLoaderLimit 1  -fetchSize 4000  -parallelLoadRowLimit 1000  -truncLoad -dataOnly -tables customer public >mtk_2.log &

nohup /usr/edb/migrationtoolkit/bin/runMTK.sh -sourcedbtype postgres -targetdbtype postgres  -loaderCount 1  -tableLoaderLimit 1  -fetchSize 4000  -parallelLoadRowLimit 1000  -truncLoad -dataOnly -tables order_line public >mtk_3.log &

nohup /usr/edb/migrationtoolkit/bin/runMTK.sh -sourcedbtype postgres -targetdbtype postgres  -loaderCount 1  -tableLoaderLimit 1  -fetchSize 4000  -parallelLoadRowLimit 1000  -truncLoad -dataOnly -tables stock public >mtk_4.log &
```

This sets up four processes, each transferring a particular table or sets of tables as a background process. 

While this is running, monitor the lag. Log into the destination node with psql, and monitor lag with:

```sql
SELECT NOW(); SELECT pg_size_pretty( pg_database_size('bdrdb') ); SELECT * FROM bdr.node_replication_rates;
```

Once the lag is consumed, return to the shell. You can now use `tail` to monitor the progress of the data transfer by following the log files of each process:

```
tail -f mtk_1.log mtk_2.log mtk_3.log mtk_4.log
```

### Transferring the post-data

Make sure there's no replication lag across the entire cluster before proceeding with post-data.

Now dump the post-data section of the source database:

```
pg_dump -Fd -f postdata --section=post-data -h <source-hostname> -p <source-port> -U <source-user> <source-dbname>
```

Then load the post-data section into the target database:

```
pg_restore -Fd -d “host=ab-node-1-host dbname=<target-dbname> user=<target-user> options='-cbdr.ddl_locking=off -cbdr.commit_scope=local'”  --section=post-data postdata
```

If this step fails due to a disconnection, return to monitoring lag (as described previously). Then, when no synchronization lag is present, repeat the restore.

## Resume the cluster

### Remove the routing fences you set up earlier on the other nodes

Connect directly to the destination node using psql. Use `bdr.alter_node_option` and turn off the `route_fence` option for each node in the group except for the destination node, which is already off:

```sql
select bdr.alter_node_option('ab-node-2','route_fence','f');
select bdr.alter_node_option('ab-node-3','route_fence','f');
```

Proxies can now route to all the nodes in the group.

### Reset commit scopes

You can now restore the default commit scopes to the cluster to allow PGD to manage the replication load. Set `default_commit_scope` for the groups to the value for [the groups that you recorded in an earlier step](#record-then-clear-default-commit-scopes).

```sql
select bdr.alter_node_group_option('ab-group','default_commit_scope', 'ba001_ab-group-a');
```

The cluster is now loaded and ready for production. For more assurance, you can run the `pgd -f pgd-cli-config.yml check-health` command to check the overall health of the cluster and the other PGD commands from when you checked the cluster earlier.<|MERGE_RESOLUTION|>--- conflicted
+++ resolved
@@ -1,13 +1,7 @@
 ---
-<<<<<<< HEAD
 title: Bulk loading data into PGD clusters
 navTITLE: Bulk loading into PGD clusters
-description: This guide is specifically for environments where there is no direct access to the PGD Nodes, only PGD Proxy endpoints, such as BigAnimal’s Distributed High Availability deployments of PGD.
-=======
-title: Bulk loading data into DHA/PGD clusters
-navTITLE: Bulk loading into DHA/PGD clusters
 description: This guidance is specifically for environments where there's no direct access to the PGD nodes, only PGD Proxy endpoints, such as BigAnimal's distributed high availability deployments of PGD.
->>>>>>> 1ae0a1da
 deepToC: true
 ---
 

--- conflicted
+++ resolved
@@ -74,13 +74,9 @@
 1.  In the **Networking Connectivity** section, you specify whether to use private or public networking. Networking is set to **Public** by default. Public means that any client can connect to your cluster’s public IP address over the internet. Optionally, you can limit traffic to your public cluster by specifying an IP allowlist, which allows access only to certain blocks of IP addresses. To limit access, add one or more classless inter-domain routing (CIDR) blocks in the **IP Allowlists** section. CIDR is a method for allocating IP addresses and IP routing to a whole network or subnet. If you have any CIDR block entries, access is limited to those IP addresses. If none are specified, all network traffic is allowed. 
 
     Private networking allows only IP addresses within your private network to connect to your cluster. See [Cluster networking architecture](01_cluster_networking) for more information.
-<<<<<<< HEAD
+
 1.  To optionally make updates to your database configuration parameters, select **Next: DB Configuration**.
-=======
 
-
-7.  To optionally make updates to your database configuration parameters, select **Next: DB Configuration**.
->>>>>>> 5d7508d8
 
 ### DB Configuration tab
 

--- conflicted
+++ resolved
@@ -27,7 +27,6 @@
 
 4.  You can modify the following settings on the corresponding tab of the Edit Cluster page:
 
-<<<<<<< HEAD
     | Settings                                 | Tab                                                                                |
     | ---------------------------------------- | ---------------------------------------------------------------------------------- |
     | Cluster name and password                | [Cluster Settings](../../getting_started/03_create_cluster/#cluster-settings-tab)  |
@@ -35,15 +34,6 @@
     | Volume properties \**                    | [Cluster Settings](../../getting_started/03_create_cluster/#cluster-settings-tab) |    | Networking type (public or private) \** | [Cluster Settings](../../getting_started/03_create_cluster/#cluster-settings-tab)  |
     | Networking type (public or private) \*** | [Cluster Settings](../../getting_started/03_create_cluster/#cluster-settings-tab)|
     | Database configuration parameters        | [DB Configuration](05_db_configuration_parameters)                                 |
-    | Retention period for backups             | [Backups](../../getting_started/03_create_cluster/#backups-tab)                        |
-=======
-    | Settings                            | Tab                                                                                       |
-    | ----------------------------------- | ----------------------------------------------------------------------------------------- |
-    | Cluster name and password           | [Cluster Settings](../../getting_started/03_create_cluster/#cluster-settings-tab)                 |
-    | Instance type \*                     | [Cluster Settings](../../getting_started/03_create_cluster/#cluster-settings-tab) |
-    | Networking type (public or private) \**| [Cluster Settings](../../getting_started/03_create_cluster/#cluster-settings-tab)|
-    | Database configuration parameters   | [DB Configuration](05_db_configuration_parameters)                       |
->>>>>>> 3ac15e7b
 
     \* Changing the instance type could incur higher cloud infrastructure charges.
 

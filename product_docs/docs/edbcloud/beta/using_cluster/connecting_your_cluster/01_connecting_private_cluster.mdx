--- conflicted
+++ resolved
@@ -6,49 +6,79 @@
 EDB Cloud resource virtual network. Only resources from the same virtual network can access
 the private EDB Cloud cluster. 
 
-To connect to the private EDB cloud cluster either connect from an application in Azure 
-or from an on-premise network.
-
 !!! Note
     EDB strongly discourages users from provisioning additional resources in the EDB Cloud resource virtual network.
 
+You can connect to the private EDB cloud cluster either from an application in Azure 
+or from an on-premise network.
+
 ## Connect from External Azure Resources
 
 There are three different Azure connectivity solutions you can use to
-connect to your cluster from Azure cloud applications. Each solution offers a different level of availability and security. The Azure Private Endpoint is the 
-recommended solution and is applicable in most scenarios, but you can implement other solutions
-depending on your organization's requirements. 
+connect to your cluster from Azure cloud applications. Each solution offers a different level of availability and security. The Azure Private Endpoint is the recommended solution and is applicable in most scenarios, but you can implement other solutions depending on your organization's requirements. 
 
 See the bulleted list below for pros and cons of each method.
 
-- [Azure Private Endpoint](#connect-using-azure-private-endpoint-recommended)
-   - Limited restrictions on service provider's and consumer's locations. They can be in different virtual networks and different subscriptions. 
-   - One-time setup that can be shared to all consumers. 
-   - No IP overlapping risk. 
-   - All traffic is through the Microsoft backbone network, never going through the internet.                                              
-   - There is an associated cost. See [Azure Private Link pricing](https://azure.microsoft.com/en-us/pricing/details/private-link/#pricing).                                                                                                                                                                                                                                                          
-- [Azure Virtual Network Peering](#connect-using-azure-virtual-network-peering) 
-   - Limited restrictions on service provider's and consumer's locations. They can in different subscriptions, different tenants, and cross regions. 
-   - Simple and easy to set up.
-   - All traffic is through the Microsoft backbone network, never going through the internet. 
-   - All traffic is all through Microsoft backbone network, never going through the internet.  
-   - The IP ranges of two virtual networks can not overlap. 
-   - There is an associated cost, See [pricing for virtual network peering](https://azure.microsoft.com/en-us/pricing/details/virtual-network/#pricing)  for details.                                                                                                                                                                      
-- [Azure VNet-VNet Connection](#connect-using-azure-vnet-vnet-connection)    
-   - Traffic is encrypted. Much higher security. 
-   - Limited restrictions on service provider's and consumer's locations. They can have different subscriptions, different tenants, and cross regions. 
-   - All traffic is all through Microsoft backbone network, never going through the internet. - Don't need NAT. PG service domain name is accessible directly. 
-   - Limited bandwidth, see  [virtual network gateway planning table](https://docs.microsoft.com/en-us/azure/vpn-gateway/vpn-gateway-about-vpngateways#planningtable)  for details. 
-   - Set up is tedious. 
-   - There is an associated cost. See  [virtual network gateway planning table](https://docs.microsoft.com/en-us/azure/vpn-gateway/vpn-gateway-about-vpngateways#planningtable)  for details. 
-
-
-
-### Example Walkthroughs
-
-Each solution section contains an example walkthrough to guide you through implementing the 
-solution. For the examples, assume that your EDB Cloud cluster is on a subscription called `development` 
-and is being accessed from a VM on another subscription `test`.
+#### Connect Using Azure Private Endpoint (Recommended)
+
+ Azure Private Endpoint is a network interface that securely connects a private IP 
+ address from your VNet to an external service. You only grant access to a single PG service instead of the entire EDB Cloud resource virtual network, thus ensuring maximum network isolation. For more information, see [Azure Private Endpoint](https://docs.microsoft.com/en-us/azure/private-link/private-endpoint-overview).
+
+**Pros**
+ - Service provider's and consumer's locations can be in different virtual networks and different subscriptions. 
+ - Single set up can be shared with all consumers. 
+ - No IP overlapping risk. 
+ - Traffic passes securely through the Microsoft backbone network and not the internet.                                              
+ - Most Azure homebrew services (such as CosmosDB) have built-in 
+  [private link resources](https://docs.microsoft.com/en-us/azure/private-link/private-endpoint-overview#private-link-resource) that you can connect to via a private endpoint.
+
+**Cons**
+ - EDB Cloud virtual network can not initiate traffic to your application.
+ - There is an associated cost. See [Azure Private Link pricing](https://azure.microsoft.com/en-us/pricing/details/private-link/#pricing)
+
+#### Connect Using Azure Virtual Network Peering
+
+Virtual network peering connects two Azure virtual networks. Once
+peered, the virtual networks appear as one for connectivity purposes.
+Traffic between virtual machines in the peered virtual networks is
+routed through the Microsoft backbone infrastructure, through private IP
+addresses and not the internet.
+
+**Pros**
+
+- Service provider's and consumer's virtual networks can be in different regions, subscriptions, or tenants. .
+- Simple and easy to set up.
+- Traffic passes securely through the Microsoft backbone network and not the internet.  
+- The IP ranges of two peered virtual networks can not overlap. 
+
+**Cons**
+
+- There is an associated cost, See [pricing for virtual network peering](https://azure.microsoft.com/en-us/pricing/details/virtual-network/#pricing)  for details.                                                      
+
+#### Connect Using Azure VNet-VNet Connection
+
+A VPN gateway is used to send encrypted traffic between Azure virtual networks. You can
+connect your EDB Cloud virtual network and your client VM virtual network by using the VNet-to-VNet VPN gateway connection.
+
+**Pros**
+
+ - Traffic passes through an encrypted tunnel.
+ - Service provider's and consumer's virtual networks can belong to different regions, subscriptions, or tenants. 
+- All traffic is all through Microsoft backbone network, never going through the internet. 
+- PG service domain name is accessible directly without a NAT. 
+- VNets from different subscriptions do not need to be associated with the same Active Directory tenant.
+
+**Cons**
+
+- Limited bandwidth, see [virtual network gateway planning table](https://docs.microsoft.com/en-us/azure/vpn-gateway/vpn-gateway-about-vpngateways#planningtable). 
+- Set up is complicated. 
+- There is an associated cost, see [virtual network gateway planning table](https://docs.microsoft.com/en-us/azure/vpn-gateway/vpn-gateway-about-vpngateways#planningtable). 
+
+
+
+## Walkthroughs
+
+This section contains a walkthrough to guide you through each of the connection solutions. For the examples used in the walkthroughs, assume that your EDB Cloud cluster is on a subscription called `development` and is being accessed from a VM on another subscription `test`.
 
 To walk through the example in your own environment, you need: 
  - Your EDB Cloud cluster URL. You can find the URL in the **Connect** tab of your cluster instance in the EDB Cloud portal.
@@ -60,7 +90,7 @@
   10.240.1.218
   ```
 
- -  Linux VM called `vm-client` on subscription `test` with the following properties:
+ -  A Linux VM called `vm-client` on subscription `test` with the following properties:
 
     -   Subscription: `test`
 
@@ -76,31 +106,8 @@
 
 ### Connect Using Azure Private Endpoint (Recommended)
 
-   Azure Private Endpoint is a network interface that securely connects a private IP 
-   address from your VNet to an external service. You only grant access to a single PG service instead of the entire EDB Cloud resource virtual
-   network, thus ensuring maximum network isolation. 
-
-   Note that the connectivity through 
-   the private endpoint is unidirectional and the EDB Cloud virtual network can not 
-   initiate traffic to your application. 
-  
-   For more information, see [Azure Private Endpoint](https://docs.microsoft.com/en-us/azure/private-link/private-endpoint-overview).
-
-!!! Tip "Tip" 
-    Most Azure homebrew services (such as CosmosDB) have built-in 
-    [private link resources](https://docs.microsoft.com/en-us/azure/private-link/private-endpoint-overview#private-link-resource) 
-    that you can connect to via a private endpoint. 
-
-   
-   IMAGE PLACEHOLDER
-#### Azure Private Endpoint Example Walkthrough
-
 **Step 1: Create an Azure Private Link Service tied to your EBD Cloud PG service**
-
-<<<<<<< HEAD
- #### Step 1: Create an Azure Private Link Service tied to your EBD Cloud PG service
-=======
->>>>>>> 875e6d2a
+ 
   In the EDB Cloud cluster's virtual network, 
   create an [Azure Private Link Service](https://docs.microsoft.com/en-us/azure/private-link/private-link-service-overview) 
  in your EDB Cloud cluster resource group. 
@@ -115,7 +122,7 @@
 
      ```
 
-  2. ////////Provide steps to log in to the Create private link service in Azure//////. Enter 
+  2. **////////Provide steps to log in to the Create private link service in Azure//////**. Enter 
    `pg-service-private-link` as the name for the Private Link Service and provide additional details as shown in the following screeshot. 
     
     ![](images/image5.png)
@@ -126,7 +133,7 @@
 
      ![](images/image17.png)
 
-  3. On the **Access security** page, configure the level of access for the private link service. 
+  4. On the **Access security** page, configure the level of access for the private link service. 
     Depending on the visibility level you set on this page, the client application might need to request access
     permission from the EDB Cloud tenant to access this private link
     service. See [control service exposure](https://docs.microsoft.com/en-us/azure/private-link/private-link-service-overview#control-service-exposure)
@@ -134,7 +141,7 @@
 
      IMAGE PLACEHOLDER
 
-  4. After the Private Link Service is created, note down its `alias`. The `alias`
+  5. After the Private Link Service is created, note down its `alias`. The `alias`
    is the unique ID for your private service that can be shared offline with any of
    the service consumers. Obtain the 'alias' either from the Azure portal
    or by the using the following CLI command:
@@ -146,11 +153,9 @@
      
      ```
 
-#### Step 2: Create an Azure Private Endpoint linking to the Private Link Service
-
-  To consume a Private Link Service in your consumer VM, you need to
-create an Azure Private Endpoint in your VM's virtual network. The private endpoint can expose the private 
-PG service with a private IP of VM's virtual network, making it directly accessible to the VM.
+ **Step 2: Create an Azure Private Endpoint linking to the Private Link Service**
+
+  To connect to the PG service create an Azure Private Endpoint in your VM's virtual network. After you have created the private endpoints, you can use its private IP to access the PG service.
 
 Let's create a Private Endpoint called `pl-private-pg-service` from your
 vm-client's subscription.
@@ -397,7 +402,7 @@
 IMAGE PLACEHOLDER
 
 
-## Connect from On-Premises Network
+**Connect from On-Premises Network**
 
 Sometimes, customers' applications are deployed on their on-premise
 environments, or on other Cloud providers instead Azure, but they also

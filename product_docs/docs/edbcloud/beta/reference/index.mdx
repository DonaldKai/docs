---
title: Using the EDB Cloud API
---

Use the EDB Cloud API to integrate directly with EDB Cloud for management activities such as cluster provisioning, de-provisioning, and scaling.

The API reference documentation is available from the [EDB Cloud portal](https://portal.edbcloud.com). The direct documentation link is [https://portal.edbcloud.com/api/docs/](https://portal.edbcloud.com/api/docs/).

To access the API, you need a token. The high-level steps to obtain a token are:
1. [Query the authentication endpoint](#query-the-authentication-endpoint).
2. [Request the device code](#request-the-device-code-using-curl).
3. [Authorize as a user](#authorize-as-a-user).
4. [Request the token](#request-the-token-using-curl).


EDB provides an optional script to simplify getting your device code and getting and refreshing your tokens. See [Using the `get-token` Script](#using-the-get-token-script) for details.


## Query the Authentication Endpoint

This call returns the information that either:

- you need later if you are using `curl` to request the device code and tokens, or 
- the `get-token` script uses to generate the tokens for you


```
curl https://portal.edbcloud.com/api/v1/auth/provider
```

The response returns the `clientId`, `issuerUri`, `scope`, and `audience`. For example:
```
{
  "clientId": "pM8PRguGtW9yVnrsvrvpaPyyeS9fVvFh",
  "issuerUri": "https://auth.edbcloud.com",
  "scope": "openid profile email offline_access",
  "audience": "https://portal.edbcloud.com/api"
}
```

EDB recommends you store the output in environment variables to make including them in the following calls easier. For example:

```
CLIENT_ID=pM8PRguGtW9yVnrsvrvpaPyyeS9fVvFh
ISSUER_URL=https://auth.edbcloud.com
SCOPE="openid profile email offline_access"
AUDIENCE="https://portal.edbcloud.com/api"
```
The following example calls use these environment variables.

## Request the Device Code Using `curl`
!!!note
   The `get-token` script executes this step. You don't need to make this call if you are using the script. 
!!!   
This call gets a device code:
```
curl --request POST \
  --url "$ISSUER_URL/oauth/device/code" \
  --header "content-type: application/x-www-form-urlencoded" \
  --data "client_id=$CLIENT_ID" \
  --data "scope=$SCOPE" \
  --data "audience=$AUDIENCE"
```

The response returns:

- `device_code` - the unique code for the device. When you go to the `verification_uri` in your browser-based device, this code is bound to your session. You use this code in your [request for a token](#request-the-token-using-curl).
- `user_code` - the code you input at the `verification_uri` to authorize the device. You use this code when you [authorize yourself as a user](#authorize-as-a-user).
- `verification_uri` - the URL you use to authorize your device.
- `verification_uri_complete` - the complete URL you use to authorize the device. You can use this URL to embed the user code in your app's URL.
- `expires_in` indicates the lifetime (in seconds) of the `device_code` and `user_code`.
- `interval` indicates the interval (in seconds) at which the app should poll the token URL to request a token.

For example:
```
{
  "device_code": "KEOY2_5YjuVsRuIrrR-aq5gs",
  "user_code": "HHHJ-MMSZ",
  "verification_uri": "https://auth.edbcloud.com/activate",
  "expires_in": 900,
  "interval": 5,
  "verification_uri_complete": "https://auth.edbcloud.com/activate?user_code=HHHJ-MMSZ"
}
```

Store the device code in an environment variable for future use. For example:

```
DEVICE_CODE=KEOY2_5YjuVsRuIrrR-aq5gs
```

## Authorize as a User

<<<<<<< HEAD
To authorize as a user:
=======
Use the following steps to authorize as a user:
>>>>>>> 0f2ea350

1. Go to the `verification_uri` in your web browser, enter your `user_code`, and select **Continue**.

2. Select **Confirm** on the Device Confirmation dialog.

3. Select **Continue with Microsoft Azure AD** on the EDB Cloud Welcome screen.

4. Log in with your Azure AD credentials.


## Request the Token Using `curl`
!!!note
   The `get-token` script executes this step. You don't need to make this call if you are using the script. See [Request Your Token Using `get-token`](#request-your-token-using-get-token).
!!!   

The `curl --request POST` call requests a token. For example:
```
curl --request POST \
  --url "$ISSUER_URL/oauth/token" \
  --header "content-type: application/x-www-form-urlencoded" \
  --data "grant_type=urn:ietf:params:oauth:grant-type:device_code" \
  --data "device_code=$DEVICE_CODE" \
  --data "client_id=$CLIENT_ID"
```
If successful, the call returns:
- `access_token` - use to access the EDB Cloud API. See [Access Tokens](https://auth0.com/docs/tokens/access-tokens) for more information.

- `refresh_token` - use to obtain a new access token or ID token after the previous one has expired. (See [Refresh Tokens](https://auth0.com/docs/tokens/refresh-tokens) for more information.) Refresh tokens expire after 30 days.

- `expires_in` - means the token expires after 24 hours since its creation.

For example:
```
{
  "access_token": "eyJhbGc.......1Qtkaw2fyho",
  "id_token": "eyJhbGci.......FBra7tA",
  "refresh_token": "v1.MTvuZpu.......sbiionEhtTw",
  "scope": "openid profile email offline_access",
  "expires_in": 86400,
  "token_type": "Bearer"
}
```
Store the access token and refresh token in environment variables for future use. For example:

```
ACCESS_TOKEN="eyJhbGc.......1Qtkaw2fyho"
REFRESH_TOKEN="v1.MTvuZpu.......sbiionEhtTw"
```

If not successful, you receive one of the following errors:
- `authorization_pending` - continue polling using the suggested interval retrieved when you [requested the device code](#request-the-device-code-using-curl).

- `slow_down` - slow down and use the suggested interval retrieved when you [requested the device code](#request-the-device-code-using-curl). To avoid receiving this error due to network latency, you should start counting each interval after receipt of the last polling request's response.
- `expired_token` - you have not authorized the device quickly enough, so the `device_code` has expired. Your application should notify you that it has expired and to restore it.
- `access_denied`

!!! Tip
Contact [Customer Support](../overview/06_support) if you have trouble obtaining a valid access token to access EDB Cloud API.
!!!

## Calling the API

To call the EDB Cloud API, your application must pass the retrieved access token as a bearer token in the Authorization header of your HTTP request. For example:

```
curl --request GET \
  --url "$AUDIENCE/v1/postgres-types" \
  --header "authorization: Bearer $ACCESS_TOKEN"  \
  --header "content-type: application/json"
```

Example response:
```
{
  "pgTypesList": [
    {
      "id": "epas",
      "name": "EDB Postgres Advanced Server",
      "description": "",
      "dockerImage": ""
    },
    {
      "id": "postgres",
      "name": "PostgreSQL",
      "description": "",
      "dockerImage": ""
    }
  ]
}
```


## Refresh your Token

You use the refresh token to get a new access token. Usually you need a new access token only after the previous one expires or when gaining access to a new resource for the first time. You shouldn't call the endpoint to get a new access token every time you call an API. There are rate limits that throttle the amount of requests to the endpoint that can be executed using the same token from the same IP.

### Refresh your Token Using `curl`
!!!note
The `get-token` script has an option to execute this step. See [Refresh the Token Using `get-token`](#refresh-the-token-using-get-token).
!!!

If you are not using the `get-token` script to refresh your token, make a POST request to the `/oauth/token` endpoint in the Authentication API, using `grant_type=refresh_token`. For example:
```
curl --request POST \
  --url "$ISSUER_URL/oauth/token" \
  --header "content-type: application/x-www-form-urlencoded" \
  --data "grant_type=refresh_token" \
  --data "client_id=$CLIENT_ID" \
  --data "refresh_token=$REFRESH_TOKEN"
```
The `refresh_token` is in the response when you [requested the token](#request-the-device-code).

The `client_id` is always the same one in the response when you [queried the authentication endpoint](#query-the-authentication-endpoint).

The response of this API call includes the `access_token`. For example:
```
{
  "access_token": "eyJ...MoQ",
  "expires_in": 86400,
  "scope": "openid offline_access",
  "id_token": "eyJ...0NE",
  "refresh_token": "v1.Mjv..._2pRs",
  "token_type": "Bearer"
}
```

!!! Note
    You need to save the refresh token retrieved from this response for the next refresh call. The refresh token in the response when you originally [requested the token](#request-the-token) is obsoleted once it has been used.



## Using the `get-token` Script


To simplify the process of getting tokens, EDB provides the `get-token` script. You can download it [here](https://github.com/EnterpriseDB/cloud-utilities/tree/main/api).

To use the script, install the [jq command-line JSON processor](https://stedolan.github.io/jq/) specific to your OS.

Before running the script, [query the authentication endpoint](#query-the-authentication-endpoint).

### get-token Usage

```
Usage:
./get-token.sh [flags] [options]

flags:
--format (-o) json | plain   output format
--refresh <refresh_token>    [optional] query for tokens
                             again using  given <refresh_token>
                             this revokes and rotates the refresh
                             token. Please remember the newly
                             returned refresh_token for the next use.

```

<<<<<<< HEAD
### Request Your Token Using `get-token` 
To use the `get-token` script to get your tokens, use the script without the `--refresh` option. For example:
=======
### Request Your Token Using `get-token`
To use the script to get your tokens, use script without the `--refresh` option. For example:
>>>>>>> 0f2ea350

```
./get-token.sh -o plain
Please login to
https://edbcloud.us.auth0.com/activate?user_code=ZMNX-VVJT
with your EDB Cloud account
Have you finished the login successfully? (y/N) y

####### Access Token ################
eyxxxxxxxxxxxxxx

####### Refresh Token ###############
xxxxxxxxxx

#######   ID Token    ###############
xxxxxxxxxxxx

#####   Expires In Seconds ##########
86400
```
<<<<<<< HEAD
###  Refresh the Token Using `get-token` 
 To use the `get-token` script to refresh your token, use the script with the `--refresh  <refresh_token>` option. For example:
=======

###  Refresh the Token Using `get-token`
 To use the script to refresh your tokens, use the script with the `--refresh <refresh_token>` option. For example:
>>>>>>> 0f2ea350

```
./get-token.sh -o json --refresh v1.MVZ9_xxxxxxxx_FRs
{
  "access_token": "xxxxxxxxxx",
  "refresh_token": "xxxxxxxxxxxx",
  "id_token": "xxxxxxxx",
  "scope": "openid profile email offline_access",
  "expires_in": 86400,
  "token_type": "Bearer"
}
```
<|MERGE_RESOLUTION|>--- conflicted
+++ resolved
@@ -91,11 +91,7 @@
 
 ## Authorize as a User
 
-<<<<<<< HEAD
 To authorize as a user:
-=======
-Use the following steps to authorize as a user:
->>>>>>> 0f2ea350
 
 1. Go to the `verification_uri` in your web browser, enter your `user_code`, and select **Continue**.
 
@@ -252,13 +248,8 @@
 
 ```
 
-<<<<<<< HEAD
 ### Request Your Token Using `get-token` 
 To use the `get-token` script to get your tokens, use the script without the `--refresh` option. For example:
-=======
-### Request Your Token Using `get-token`
-To use the script to get your tokens, use script without the `--refresh` option. For example:
->>>>>>> 0f2ea350
 
 ```
 ./get-token.sh -o plain
@@ -279,14 +270,8 @@
 #####   Expires In Seconds ##########
 86400
 ```
-<<<<<<< HEAD
 ###  Refresh the Token Using `get-token` 
  To use the `get-token` script to refresh your token, use the script with the `--refresh  <refresh_token>` option. For example:
-=======
-
-###  Refresh the Token Using `get-token`
- To use the script to refresh your tokens, use the script with the `--refresh <refresh_token>` option. For example:
->>>>>>> 0f2ea350
 
 ```
 ./get-token.sh -o json --refresh v1.MVZ9_xxxxxxxx_FRs

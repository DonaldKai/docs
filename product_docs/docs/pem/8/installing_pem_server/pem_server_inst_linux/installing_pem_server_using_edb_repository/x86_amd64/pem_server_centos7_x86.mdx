--- conflicted
+++ resolved
@@ -3,15 +3,11 @@
 title: Installing Postgres Enterprise Manager server on CentOS 7 x86_64
 ---
 
-<<<<<<< HEAD
+
 Before you begin the installation process:
-=======
-On a CentOS system, you can use the yum package manager to install a PEM server. The installation tool you use depends on the version of the host operating system. Before installing the server, you must verify that your system contains the required prerequisite software.
->>>>>>> e2cdeff1
 
 1. Review the [prerequisites](/pem/latest/installing_pem_server/installing_on_linux/prerequisites/).
 
-<<<<<<< HEAD
 2. Log in as superuser:
 
 ```shell
@@ -19,39 +15,6 @@
 ```
 
 ## Set up the repository
-=======
-- Postres Enterprise Manager requires a Postgres server running either [EDB Postgres Advanced Server](/epas/latest) or [PostgresSQL](/supported-open-source/postgresql/) version 11 or later to hold the Postgres Enterprise Manager backend database. 
-  
-  1. Install the Postgres server. See [Installing EDB Postgres Advanced Server on Linux](/epas/latest/epas_inst_linux) or [Installing PostgreSQL](/supported-open-source/postgresql/installer/).
-  
-  2. Configure authentication on the Postgres server by updating the `pg_hba.conf` file. The `pg_hba.conf` file manages connections. Make sure that the `pg_hba.conf` file allows connections from the PEM server, the monitoring PEM agent, and the host of the Apache web server server.
-  
-     - If you're using EDB Postgres Advanced Server, see [Modifying the pg_hba.conf file](/pem/latest/managing_database_server/#modifying-the-pg_hbaconf-file).
-
-     - If you're using PostgreSQL, see [Client Authentication](https://www.postgresql.org/docs/current/auth-pg-hba-conf.html).
-
-  3.  Verify that the sslutils extension and hstore contrib module are installed on your Postgres server.
-
-      -   If you're using EDB Postgres Advanced Server, the sslutils extension and hstore contrib module are installed by default.
-
-      -   If you're using PostgreSQL, verify that you have access to the PostgreSQL community repository, and then install the sslutils extension and the hstore contrib module: 
-
-          ```shell
-          yum install postgresql-<x>_sslutils postgresql<x>-contrib
-          ```
-
-          Where `x` is the Postgres server version.
-
-   4.  If you're using a firewall, allow access to port 8443 on the Postgres server:
-
-       ```shell
-       firewall-cmd --permanent --zone=public --add-port=8443/tcp
-     
-       firewall-cmd --reload
-       ```
-
--  Verify that the components Postgres Enterprise Manager depends on, such as python3, libboost, openssl (1.0.2k or later), snmp++, and libcurl, are up to date: 
->>>>>>> e2cdeff1
 
 Setting up the repository is a one-time task. If you have already set up your repository, you do not need to perform this step. If you do need to set up the repository, you must register with EDB. To receive credentials for the EDB repository, visit: [Repository Access Request](https://www.enterprisedb.com/repository-access-request).
 
@@ -65,54 +28,25 @@
 
 ```
 
-<<<<<<< HEAD
 ## Install the package
-=======
-The repository configuration file is named `edb.repo`. The file resides in `/etc/yum.repos.d`. After creating the `edb.repo` file, use the following command to replace the `USERNAME` and `PASSWORD` placeholders in the `baseurl` specification with the username and password of a registered EDB user:
->>>>>>> e2cdeff1
 
 ```shell
 yum -y install edb-pem
 ```
 
-<<<<<<< HEAD
 ## Initial configuration
-=======
-To request credentials for the repository, contact [EDB](https://www.enterprisedb.com/repository-access-request).
-
-## Install the PEM server
-
-After meeting the platform-specific prerequisites, you can use yum to install the PEM server:
->>>>>>> e2cdeff1
 
 ```shell
 # You can configure the PEM server using the following command:
 /usr/edb/pem/bin/configure-pem-server.sh
 ```
 
-<<<<<<< HEAD
 For more details, see [Configuring the PEM Server on Linux](/pem/latest/installing_pem_server/installing_on_linux/configuring_the_pem_server_on_linux/).
 
 !!! Note
 
 - The operating system user pem is created while installing the PEM server. The PEM server web application is a WSGI application, which runs under Apache HTTPD. The pem application data and the session is saved to this user's home directory.
-  !!! Note:
+  
 - If you're doing a fresh installation of the PEM server on a CentOS 7.x host, the installer also installs edb-python3-mod_wsgi packages with the installation required by the operating system.
 
-- If you're upgrading the PEM server on a CentOS 7.x host, the mod_wsgi system package is replaced by the edb-python3-mod_wsgi package as required by the operating system.
-=======
-!!! Note
-    The operating system user pem is created while installing the PEM server. The PEM server web application is a WSGI application, which runs under Apache HTTPD. The pem application data and the session is saved to this user's home directory.
-
-If you're doing a fresh installation of the PEM server on a CentOS 7.x host, the installer also installs `edb-python3-mod_wsgi` packages with the installation as required by the operating system.
-
-If you're upgrading the PEM server on a CentOS 7.x host, the `mod_wsgi system` package is replaced by the `edb-python3-mod_wsgi` package as required by the operating system.
-
-When you install an RPM package that's signed by a source that isn't recognized by your system, yum might ask for your permission to import the key to your local server. If prompted, and you are satisfied that the packages come from a trustworthy source, enter `y`, and press **Return** to continue.
-
-During the installation, yum might encounter a dependency that it can't resolve. If it does, it provides a list of the required dependencies to manually resolve.
-
-If you want to install PEM server on a machine that's in an isolated network, you must first create a PEM repository on that machine. For more information, see [Creating a PEM repository in an isolated network](../../creating_pem_repository_in_isolated_network/).
-
-After installing PEM server using yum, you need to configure the PEM server. For detailed information, see [Configuring the PEM server on Linux platforms](../../configuring_the_pem_server_on_linux/).
->>>>>>> e2cdeff1
+- If you're upgrading the PEM server on a CentOS 7.x host, the mod_wsgi system package is replaced by the edb-python3-mod_wsgi package as required by the operating system.
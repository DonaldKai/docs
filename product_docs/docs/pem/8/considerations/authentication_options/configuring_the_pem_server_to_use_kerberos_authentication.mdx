---
title: "Configuring the PEM server to use Kerberos authentication"
# This file is moved from pem_inst_guide_linux/04_installing_postgres_enterprise_manager
redirects:
- /pem/latest/pem_inst_guide_linux/04_installing_postgres_enterprise_manager/06_configuring_the_pem_server_to_use_kerberos_authentication/ 
---

!!! Tip "New Feature "
    Kerberos support is available in PEM 8.1.0 and later.

-   The Kerberos Server works with hostnames and not with `ip addresses`. To use single sign-on in PEM Server using `Kerberos Authentication`, following machines must be configured with hostnames using the DNS (REALM). 

    -   Kerberos Server
    -   PEM Server (PEM Web Server and PEM Backend Database Server)
    -   Client machine


-   For example the `REALM` on Kerberos Server is `edbpem.org` then Kerberos Server hostname can be set as `Krb5server.edbpem.org`, the PEM Server hostname as `pem.edbpem.org` and the client's hostname as `pg12.edbpem.org`.

-   It is a convention to use the DNS domain name as the name of the realm.

Follow the steps to configure the Kerberos Authentication for the PEM Server:

## 1. Install Kerberos, the PEM server and the PEM backend database

-   Install the Kerberos on the machine that functions as the authentication server.

-   Install the PEM Server on the separate machine, for more information see [Installing the PEM Server](/pem/latest/installing_pem_server/installing_on_linux).

-   Install the PEM Backend Database (Postgres/EDB Postgres Advanced Server) on same or different machine as PEM Server. For more information see the Installation steps on [EDB Docs Website](https://www.enterprisedb.com/docs).

## 2. Adding principals on Kerberos server

-   Add the principals for the PEM Web application deployed under an Apache Web Server (HTTPD/Apache2) and the PEM Backend Database Server (PostgreSQL/EDB Postgres Advanced Server).

```shell
$ sudo kadmin.local -q "addprinc -randkey HTTP/<HOSTNAME_OF_PEM_SERVER>"
$ sudo kadmin.local -q "addprinc -randkey postgres/<HOSTNAME_OF_PEM_SERVER>"
```

Where, `HOSTNAME_OF_PEM_SERVER` must contain the `REALM` of the `Kerberos Server`. For example - You can specify `pemdb.edbpem.org` as the hostname of PEM Server with `edbpem.org` as the `REALM`.

!!! Note
    -   If the PEM Web Application and the PEM Backend Database Server are on different machines, then hostname for both will be different.

## 3. Extract Key Tables from Kerberos server

a.  Extract the Key Tables from Kerberos for the PEM Web Application and the PEM Backend Database Server:

```shell
sudo kadmin.local "ktadd -k <NAME_OF_PEM_WEB_FILE>.keytab HTTP/<HOSTNAME_OF_PEM_SERVER>"
sudo kadmin.local "ktadd -k <NAME_OF_PEM_DB_FILE>.keytab postgres/<HOSTNAME_OF_PEM_SERVER>"
```

b.  Copy the Key Tables from Kerberos Server to the PEM Server:

```shell
scp <NAME_OF_PEM_WEB_FILE>.keytab <OS_USERNAME_ON_PEM_SERVER>@<HOSTNAME_OF_PEM_SERVER>:/tmp
scp <NAME_OF_PEM_DB_FILE>.keytab <OS_USERNAME_ON_PEM_SERVER>@<HOSTNAME_OF_PEM_SERVER>:/tmp
```

c.  On the PEM Server, move the Key Tables to required location and change the ownership as following:

```shell
mv /tmp/<NAME_OF_PEM_WEB_FILE>.keytab <PEM_INSTALLATION_DIRECTORY>/share
chown pem <PEM_INSTALLATION_DIRECTORY>/share/<NAME_OF_PEM_WEB_FILE>.keytab
```

```shell
mv /tmp/<NAME_OF_PEM_DB_FILE>.keytab <DATA_DIRECTORY_OF_POSTGRES>/
chown enterprisedb <DATA_DIRECTORY_OF_POSTGRES>/<NAME_OF_PEM_DB_FILE>.keytab
```

  Where, 

-   `NAME_OF_PEM_WEB_FILE` is the name specified to the Key Table for the PEM Web Application.
-   `NAME_OF_PEM_DB_FILE` is the name specified to the Key Table for the PEM Backend Database Server.
-   `OS_USERNAME_ON_PEM_SERVER` is the name of the operating system user on the PEM Server.
-   `DATA_DIRECTORY_OF_POSTGRES` is the path of the data directory of the installed postgres (PostgreSQL/EDB Postgres Advanced Server).

## 4. Configure the PEM backend database server

-   Add the Key Table location in `postgresql.conf` file

    ```shell
    krb_server_keyfile='FILE:/<DATA_DIRECTORY_OF_POSTGRES>/<NAME_OF_PEM_DB_FILE>.keytab'
    ```

     Where,

    -   `NAME_OF_PEM_DB_FILE` is the name specified to the Key Table for the PEM Backend Database Server.

    -   `DATA_DIRECTORY_OF_POSTGRES` is the path of the data directory of the installed postgres (PostgreSQL/EDB Postgres Advanced Server.

-   Edit the krb5.conf file

<<<<<<< HEAD
    ```shell
=======
    ```ini
>>>>>>> 794e73ad
    $ sudo vim /etc/krb5.conf
    [libdefaults]
    default_realm = EDBPEM.ORG
    Forwardable = True

    [domain_realm]
    .edbpem.org = EDBPEM.ORG
    edbpem.org = EDBPEM.ORG

    [realms]
    EDBPEM.ORG = {
       kdc = krb5server.edbpem.org
       admin_server = krb5server.edbpem.org
    }
    ```

-   Restart the database server to reflect the changes

    ```shell
    systemctl restart <POSTGRES_SERVICE_NAME>
    ```

     Where,

    -   `POSTGRES_SERVICE_NAME` is the service name of Postgres (PostgreSQL/EDB Postgres Advanced Server) database. For eg: postgresql-13 for PostgreSQL 13 database on CentOS or RHEL or Rocky Linux platforms.

## 5. Obtain and view the initial ticket

-   The `kinit` utility obtains and caches Kerberos tickets. This utility is typically used to obtain the ticket-granting ticket, using a password entered by the user to decrypt the credential from the key distribution center (KDC). The ticket-granting ticket is then stored in the user's credential cache.

-   You can view the details of the ticket using `klist` utility.

!!! Note
    The `Kerberos Client` must be installed on the PEM Server and the Client machine to use `kinit` and `klist`.

```shell
$ kinit <USERNAME@REALM>
$ klist 
```

It will display the principal along with the Kerberos ticket.

!!! Note
    The `USERNAME@REALM` specified here must be a database user having the `pem_admin` role and `CONNECT` privilege on `pem` database.

## 6. Configure the PEM server

-   Run the PEM configure script on the PEM Server to use Kerberos Authentication

    ```shell
    $ sudo PEM_APP_HOST=<HOSTNAME_OF_PEM_SERVER> PEM_KRB_KTNAME=<PEM_INSTALLATION_DIRECTORY/share/<NAME_OF_PEM_WEB_FILE>.keytab <PEM_INSTALLATION_DIRECTORY>/bin/configure-pem-server.sh
    ```

-   Configure the `PEM_DB_HOST` in `config_setup.py` file and check the value of `PEM_AUTH_METHOD` is set to `'kerberos'`.
    ```shell
    $ sudo vim <PEM_INSTALLATION_DIRECTORY>/share/web/config_setup.py
    PEM_DB_HOST=`<HOSTNAME_OF_PEM_SERVER>`
    ```

-   Configure the `HOST` in `.install-config` file 

    ```shell
    $ sudo vim <PEM_INSTALLATION_DIRECTORY>/share/.install-config
    HOST=`<HOSTNAME_OF_PEM_SERVER>`
    ```

-   If the PEM Server uses Kerberos Authentication,

    -   All the monitored servers will default to use the same authentication. To override the default, add the parameter `ALLOW_DATABASE_CONNECTION_WITHOUT_KERBEROS` and set to `True` in `config_local.py` file.

    -   All the authenticated user principal will be appended with realm (USERNAME@REALM) and passed as database user name by default. To override the default, add the parameter `PEM_USER_KRB_INCLUDE_REALM` and set to `False` in `config_local.py` file.

-   Restart the Apache server

    ```shell
    sudo systemctl restart <SERVICE_NAME>
    ```

-   Edit the entries at the top in `pg_hba.conf` to use `gss` authentication method and reload the database server.

    ```shell
    host  pem       +pem_user    <ip_of_pem_server>/32   gss
    host  postgres  +pem_user    <ip_of_pem_server>/32   gss
    ```

    ```shell
    systemctl reload <POSTGRES_SERVICE_NAME>
    ```

    Where,

-   `POSTGRES_SERVICE_NAME` is the service name of Postgres (PostgreSQL/EDB Postgres Advanced Server) database. For eg: postgresql-13 for PostgreSQL 13 database on CentOS or RHEL or Rocky Linux platforms.

!!! Note
    If you are using PostgreSQL OR EDB Postgres Advanced Server 12 or later then you can specify connection type as `hostgssenc` to allow only gss encrypted connection.


## 7. Browser settings

Configure the Browser on the Client machine to access the PEM Web Client to use the `Spnego/Kerberos`.

-   For Mozilla Firefox

    -   Open the low level Firefox configuration page by loading the `about:config` page.
    -   In the Search text box, enter: `network.negotiate-auth.trusted-uris`
    -   Double-click the `network.negotiate-auth.trusted-uris` preference and enter the hostname or the domain of the web server that is protected by Kerberos HTTP SPNEGO. Separate multiple domains and hostnames with a comma.
    -   In the Search text box, enter: `network.negotiate-auth.delegation-uris`
    -   Double-click the `network.negotiate-auth.delegation-uris` preference and enter the hostname or the domain of the web server that is protected by Kerberos HTTP SPNEGO. Separate multiple domains and hostnames with a comma.
    -   Click OK.

-   For Google Chrome on Linux or MacOS:

    -   Add the `--auth-server-whitelist` parameter to the google-chrome command. For example, to run Chrome from a Linux prompt, run the google-chrome command as follows:

    ```ini
    google-chrome --auth-server-whitelist = "hostname/domain"
    ```

-   After configuring the PEM server, you can access the PEM web interface in your browser. Navigate to:

    ```shell
    https://<ip_address_of_PEM_server>:8443/pem
    ```

!!! Note
    If you run into the following error while connecting to your Postgres cluster:

    `psql -h hostname template1`
    `psql: GSSAPI continuation error: Unspecified GSS failure. Minor code may provide more information`
    `GSSAPI continuation error: Key version is not available`

    The resolution is to add the additional encryption types to the keytab using `ktutil` or recreating the Postgres keytab with all crypto systems from AD. <|MERGE_RESOLUTION|>--- conflicted
+++ resolved
@@ -94,11 +94,7 @@
 
 -   Edit the krb5.conf file
 
-<<<<<<< HEAD
-    ```shell
-=======
-    ```ini
->>>>>>> 794e73ad
+    ```shell
     $ sudo vim /etc/krb5.conf
     [libdefaults]
     default_realm = EDBPEM.ORG

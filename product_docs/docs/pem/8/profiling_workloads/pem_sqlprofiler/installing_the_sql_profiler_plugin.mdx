--- conflicted
+++ resolved
@@ -65,11 +65,7 @@
 !!! Note
     You might need to add the `sslutils` package to your PostgreSQL database servers before installing SQL Profiler.
 
-<<<<<<< HEAD
-You can use an `apt` command to install SQL Profiler using DEB on Debian 9.x or Ubuntu 18. Assume root privileges and enter:
-=======
 You can use an `apt` command to install SQL Profiler using DEB on Ubuntu 18; assume root privileges and enter:
->>>>>>> 23cc084d
 
 ```shell
 apt install postgresql-<X>-sqlprofiler

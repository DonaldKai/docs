--- conflicted
+++ resolved
@@ -2,11 +2,6 @@
 title: "Upgrading a Graphical PEM Installation on a Linux Host"
 ---
 
-<<<<<<< HEAD
-<div id="upgrading_pem_installation_linux_graphical" class="registered_link"></div>
-
-=======
->>>>>>> d6cfe8e0
 To upgrade PEM component software on Linux hosts, simply install a newer version of the PEM component native packages in the following order:
 
 1.  Invoke the PEM Agent native package installation on each monitored node `except` the PEM server host.
@@ -22,20 +17,6 @@
 
 For Advanced Server:
 
-<<<<<<< HEAD
-> ```text
-> yum install edb-as<X>-server-libs
-> ```
-
-For PostgreSQL:
-
-> ```text
-> yum install postgresql<X>-libs
-> ```
-
-Where `<X>` is the Postgres or Advanced Server version whose libs package you want to install.
-
-=======
 ``` text
 yum install edb-as<X>-server-libs
 ```
@@ -49,71 +30,12 @@
 Where `<X>` is the Postgres or Advanced Server version whose libs package you want to install.
 
 
->>>>>>> d6cfe8e0
 ## Upgrading a PEM Agent (Graphical Installation) on a CentOS or RHEL Host
 
 The default installation location for the PEM Agent when installed by the graphical installer is `/opt/edb/pem`. In the example that follows, substitute your server installation location for `<PEM_installation_path>`.
 
 1.  Use the version specific command to stop the `pemagent` service.
 
-<<<<<<< HEAD
-> On a CentOS or RHEL 7.x 0r 8.x host:
->
-> ```text
-> systemctl stop pemagent
-> ```
-
-1.  Install the supporting `epel-release` package on the host by running any one of the following commands:
-
-> ```text
-> yum install epel-release
-> ```
->
-> ```text
-> yum -y install https://dl.fedoraproject.org/pub/epel/epel-release-latest-<X>.noarch.rpm
-> ```
->
-> Where `X` is the OS version.
->
-> <div class="note">
->
-> <div class="title">
->
-> Note
->
-> </div>
->
-> You may need to enable the `[extras]` repository definition in the `CentOS-Base.repo` file (located in `/etc/yum.repos.d`).
->
-> If you are a Red Hat Network user,
->
-> -   You must also enable the `rhel-<x>-server-optional-rpms` repository to use EPEL packages, where *x* specifies the version of RHEL on the host. You can make the repository accessible by enabling the `RHEL optional subchannel` for `RHN-Classic`. If you have a certificate-based subscription, then you must also enable `rhel-<x>-server-eus-optional-rpms` repository to use EPEL packages or please see the `Red Hat Subscription Management Guide` for the required repository.
-> -   You must also enable the `rhel-<x>-server-extras-rpms` repository, where `x` specifies the version of the RHEL on the host.
->
-> </div>
-
-1.  Install and configure the `edb.repo` file:
-
-    1.  You must also have credentials that allow access to the EDB repository. To request credentials, visit:
-
-        [EDB Repository Access Steps](https://info.enterprisedb.com/rs/069-ALB-339/../images/Repository%20Access%2004-09-2019.pdf).
-
-    2.  Create a repository configuration file; assume superuser privileges, and invoke the following command:
-
-        ```text
-        yum -y install https://yum.enterprisedb.com/edb-repo-rpms/edb-repo-latest.noarch.rpm
-        ```
-
-        The repository configuration file is named `edb.repo`. The file resides in `/etc/yum.repos.d`.
-
-    3.  After creating the `edb.repo` file, to ensure that the value of the enabled parameter is `1`, and the `USERNAME` and `PASSWORD` placeholders in the `baseurl` specification are replaced with the name and password of a registered EDB user, run the following command:
-
-    > ```text
-    > sed -i "s@<username>:<password>@USERNAME:PASSWORD@" /etc/yum.repos.d/edb.repo
-    > ```
-
-    If you want to install PEM Agent on a machine that is in isolated network, you must first create PEM repository on that machine. For more information about creating PEM repository on an isolated network, see [Creating a PEM repository in an Isolated Network](03_creating_pem_repository_in_isolated_network/#creating_pem_repository_in_isolated_network).
-=======
     On a CentOS or RHEL 7.x 0r 8.x host:
 
     ``` text
@@ -129,7 +51,7 @@
     ``` text
     yum -y install https://dl.fedoraproject.org/pub/epel/epel-release-latest-<X>.noarch.rpm
     ```
- 
+
     Where `X` is the OS version.
 
     **Note:** You may need to enable the `[extras]` repository definition in the `CentOS-Base.repo` file (located in `/etc/yum.repos.d`).
@@ -155,7 +77,6 @@
     The repository configuration file is named `edb.repo`. The file resides in `/etc/yum.repos.d`.
 
     c.  After creating the `edb.repo` file, to ensure that the value of the enabled parameter is `1`, and the `USERNAME` and `PASSWORD` placeholders in the `baseurl` specification are replaced with the name and password of a registered EDB user, run the following command:
->>>>>>> d6cfe8e0
 
      ``` text
      sed -i "s@<username>:<password>@USERNAME:PASSWORD@" /etc/yum.repos.d/edb.repo
@@ -205,17 +126,7 @@
 
    **Note:** The Package Mangement and Stremaing Replication features are deprecated from PEM 7.16 version. Please remove these parameters from agent.cfg file while copying the file if existing - allow\_package\_management and allow\_streaming\_replication, to avoid any warning messages in the worker log file after PEM Agent service restart.
 
-<<<<<<< HEAD
-</div>
-
-The Package Mangement and Stremaing Replication features are deprecated from PEM 7.16 version. Please remove these parameters from agent.cfg file while copying the file if existing - allow_package_management and allow_streaming_replication, to avoid any warning messages in the worker log file after PEM Agent service restart.
-
-</div>
-
-1.  Open the agent configuration file located at:
-=======
     a.  Open the agent configuration file located at:
->>>>>>> d6cfe8e0
 
     ```text
     /usr/edb/pem/agent/etc/agent.cfg
@@ -267,46 +178,17 @@
 
 7.  Enable the `pemagent` service, and start `pemagent` and `httpd`.
 
-<<<<<<< HEAD
-> On a RHEL or CentOS 7.x or 8.x host:
->
-> ```text
-> cp /usr/lib/systemd/system/pemagent.service_bkp /usr/lib/systemd/system/pemagent.service
-> ```
->
-> Then, move the agent certificate files; in the following commands, `<agent_id>` should specify the agent identifier (for example, agent2 or agent3):
->
-> ```text
-> mv /root/.pem/<agent_id>.key.bkp /root/.pem/<agent_id>.key
->
-> mv /root/.pem/<agent_id>.crt.bkp /root/.pem/<agent_id>.crt
-> ```
-=======
  On a RHEL or CentOS 7.x or 8.x host, use the commands:
->>>>>>> d6cfe8e0
 
  ``` text
  systemctl enable pemagent
 
-<<<<<<< HEAD
-> On a RHEL or CentOS 7.x or 8.x host, use the commands:
->
-> ```text
-> systemctl enable pemagent
->
-> systemctl start pemagent
-> ```
->
-> At this point, the PEM agent should be up and running; you can use the PEM web interface to check the agent version and status.
-
-=======
  systemctl start pemagent
  ```
 
 At this point, the PEM agent should be up and running; you can use the PEM web interface to check the agent version and status.
 
 
->>>>>>> d6cfe8e0
 ## Upgrading a PEM Server that was Installed with a Graphical Installer
 
 The default installation location for the PEM server when installed by the graphical installer is `/opt/edb/pem`. In the example that follows, substitute your server installation location for `<PEM_installation_path>`.
@@ -351,34 +233,20 @@
 
     b.  Create a repository configuration file; assume superuser privileges, and invoke the following command:
 
-<<<<<<< HEAD
-        ```text
-        yum -y install https://yum.enterprisedb.com/edb-repo-rpms/edb-repo-latest.noarch.rpm
-        ```
-=======
     ``` text
     yum -y install https://yum.enterprisedb.com/edb-repo-rpms/edb-repo-latest.noarch.rpm
     ```
->>>>>>> d6cfe8e0
 
     The repository configuration file is named `edb.repo`. The file resides in `/etc/yum.repos.d`.
 
-    c.  After creating the `edb.repo` file, to ensure that the value of the enabled parameter is `1`, and the `username` 
+    c.  After creating the `edb.repo` file, to ensure that the value of the enabled parameter is `1`, and the `username`
     and `password` placeholders in the `baseurl` specification are replaced with the name and password of a registered EDB user, run the following command:.
 
-<<<<<<< HEAD
-        ```text
-        sed -i "s@<username>:<password>@USERNAME:PASSWORD@" /etc/yum.repos.d/edb.repo
-        ```
-
-        If you want to install PEM Agent on a machine that is in isolated network, you must first create PEM repository on that machine. For more information about creating PEM repository on an isolated network, see [Creating a PEM repository in an Isolated Network](03_creating_pem_repository_in_isolated_network/#creating_pem_repository_in_isolated_network).
-=======
     ``` text
     sed -i "s@<username>:<password>@USERNAME:PASSWORD@" /etc/yum.repos.d/edb.repo
     ```
 
     If you want to install PEM Agent on a machine that is in isolated network, you must first create PEM repository on that machine. For more information about creating PEM repository on an isolated network, see [Creating a PEM repository in an Isolated Network](../01_upgrading_pem_installation/#creating_pem_repository_in_isolated_network).
->>>>>>> d6cfe8e0
 
 5.  The `yum makecache` command downloads the metadata for the currently enabled repositories; when the command completes, check the available packages to confirm that the list includes the latest PEM Server:
 
@@ -508,14 +376,7 @@
 
 18. You can now uninstall the PEMHTTD service from your web server, as it is no longer in use.
 
-<<<<<<< HEAD
-    ```text
-
-    ```
-
-=======
-    ``` text
->>>>>>> d6cfe8e0
+    ``` text
     /opt/edb/pem/httpd/uninstall-pemhttpd
     ```
 

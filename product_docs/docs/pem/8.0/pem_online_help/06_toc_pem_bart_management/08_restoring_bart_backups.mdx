--- conflicted
+++ resolved
@@ -31,14 +31,8 @@
 -   Use the `Transaction ID (XID)` field to specify the transaction ID for point-in-time recovery.
 -   Use the `Timestamp` field to the timestamp to be used for restore.
 
-<<<<<<< HEAD
-> **Note:**
->
-> You can specify either `Transaction ID` or `Timestamp` for the point-in-time recovery.
-=======
 **Note:** You can specify either `Transaction ID` or `Timestamp` for the point-in-time recovery.
 
->>>>>>> c443dcbb
 
 ![Restore Backup dialog - Notifications tab](../images/BART_backup_restore_notifications.png)
 

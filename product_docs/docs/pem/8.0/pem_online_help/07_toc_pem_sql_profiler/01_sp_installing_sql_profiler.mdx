--- conflicted
+++ resolved
@@ -48,13 +48,7 @@
 
 ## Installing SQL Profiler on Linux using RPMs
 
-<<<<<<< HEAD
-> **Note:**
->
-> You may be required to add the `sslutils` package to your PostgreSQL database servers before installing SQL Profiler.
-=======
 **Note:** You may be required to add the `sslutils` package to your PostgreSQL database servers before installing SQL Profiler.
->>>>>>> c443dcbb
 
 You can install SQL Profiler using rpm on RHEL or Centos 6 or 7, using yum command as root user:
 
@@ -66,13 +60,7 @@
 
 ## Installing SQL Profiler on Debian/Ubuntu using DEB
 
-<<<<<<< HEAD
-> **Note:**
->
-> You may be required to add the `sslutils` package to your PostgreSQL database servers before installing SQL Profiler.
-=======
 **Note:** You may be required to add the `sslutils` package to your PostgreSQL database servers before installing SQL Profiler.
->>>>>>> c443dcbb
 
 You can install SQL Profiler using DEB on Debian 9.x or Ubuntu 18, using apt command as root user:
 

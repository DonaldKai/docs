--- conflicted
+++ resolved
@@ -10,10 +10,4 @@
 
 ![View Data filter dialog](../../images/viewdata_filter_dialog.png)
 
-<<<<<<< HEAD
-> **Note:**
->
-> Use SHIFT + ENTER keys to apply filter.
-=======
-**Note:** Use SHIFT + ENTER keys to apply filter.
->>>>>>> c443dcbb
+**Note:** Use SHIFT + ENTER keys to apply filter.
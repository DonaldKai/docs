---
title: "Installing the MySQL Foreign Data Wrapper"
---

<div id="installing_the_mysql_data_adapter" class="registered_link"></div>

The MySQL Foreign Data Wrapper can be installed with an RPM package. During the installation process, the installer will satisfy software prerequisites.

<div id="using_an_rpm_package_to_install_the_data_adapter" class="registered_link"></div>

## Installing the MySQL Foreign Data Wrapper using an RPM Package

You can install the MySQL Foreign Data Wrapper using an RPM package on the following platforms:

-   [RHEL 7](#rhel7)
-   [RHEL 7 PPCLE](#centos7_PPCLE)
-   [RHEL 8](#rhel8)
-   [CentOS 7](#centos7)
-   [CentOS 8](#centos8)

<div id="rhel7" class="registered_link"></div>

### On RHEL 7

Before installing the MySQL Foreign Data Wrapper, you must install the following prerequisite packages, and request credentials from EDB:

Install the `epel-release` package:

> ```text
> yum -y install https://dl.fedoraproject.org/pub/epel/epel-release-latest-7.noarch.rpm
> ```

Enable the optional, extras, and HA repositories:

> ```text
> subscription-manager repos --enable "rhel-*-optional-rpms" --enable "rhel-*-extras-rpms"  --enable "rhel-ha-for-rhel-*-server-rpms"
> ```

You must also have credentials that allow access to the EDB repository. For information about requesting credentials, visit:

> <https://info.enterprisedb.com/rs/069-ALB-339/images/Repository%20Access%2004-09-2019.pdf>

After receiving your repository credentials you can:

1.  Create the repository configuration file.
2.  Modify the file, providing your user name and password.
3.  Install the MySQL Foreign Data Wrapper.

**Creating a Repository Configuration File**

To create the repository configuration file, assume superuser privileges, and invoke the following command:

> ```text
> yum -y install https://yum.enterprisedb.com/edbrepos/edb-repo-latest.noarch.rpm
> ```

The repository configuration file is named `edb.repo`. The file resides in `/etc/yum.repos.d`.

**Modifying the file, providing your user name and password**

After creating the `edb.repo` file, use your choice of editor to ensure that the value of the `enabled` parameter is `1`, and replace the `username` and `password` placeholders in the `baseurl` specification with the name and password of a registered EDB user.

<<<<<<< HEAD
```text
[edb]
name=EnterpriseDB RPMs $releasever - $basearch
baseurl=https://<username>:<password>@yum.enterprisedb.com/edb/redhat/rhel-$releasever-$basearch
enabled=1
gpgcheck=1
repo_gpgcheck=1
gpgkey=file:///etc/pki/rpm-gpg/ENTERPRISEDB-GPG-KEY
```
=======
> ```text
> [edb]
> name=EnterpriseDB RPMs $releasever - $basearch
> baseurl=https://<username>:<password>@yum.enterprisedb.com/edb/redhat/rhel-$releasever-$basearch
> enabled=1
> gpgcheck=1
> gpgkey=file:///etc/pki/rpm-gpg/ENTERPRISEDB-GPG-KEY
> ```
>>>>>>> 892bbcd1

**Installing MySQL Foreign Data Wrapper**

1. Before installing MySQL FDW, download and install the MySQL repo using the following commands:
   ```text

<<<<<<< HEAD
    wget -N https://dev.mysql.com/get/mysql80-community-release-el7-3.noarch.rpm
=======
> ```text
> yum install edb-as<xx>-mysql<x>_fdw
> ```
>>>>>>> 892bbcd1

    sudo yum localinstall -y mysql80-community-release-el7-3.noarch.rpm
    ```

2. Enable the appropriate subrepository:
- For MySQL 8:

   Use the following commands to disable the subrepository for the 5.7 series and enable the subrepository for the 8.0 series:
   ```text
   sudo yum-config-manager --disable mysql57-community
   sudo yum-config-manager --enable mysql80-community
   ```
- For MySQL 5:
 
   Use the following commands to disable the subrepository for the 8.0 series and enable the subrepository for the 5.7 series:
   ```text
   sudo yum-config-manager --disable mysql80-community
   sudo yum-config-manager --enable mysql57-community
   ```
3. Use the following command to install the MySQL Foreign Data Wrapper:
   ```text
    yum install edb-as<xx>-mysql<x>_fdw
   ```
where `xx` is the server version number, and `x` is the supported release version number of MySQL. For example, to install MySQL 5.0 on RHEL 7:

> `yum install edb-as<xx>-mysql5_fdw`

When you install an RPM package that is signed by a source that is not recognized by your system, yum may ask for your permission to import the key to your local server. If prompted, and you are satisfied that the packages come from a trustworthy source, enter `y`, and press `Return` to continue.

During the installation, yum may encounter a dependency that it cannot resolve. If it does, it will provide a list of the required dependencies that you must manually resolve.

<div id="centos7_PPCLE" class="registered_link"></div>

### On RHEL 7 PPCLE

Before installing the MySQL Foreign Data Wrapper, you must install the following prerequisite packages, and request credentials from EDB:
1. Use the following commands to install Advance Toolchain:
```text
rpm --import https://public.dhe.ibm.com/software/server/POWER/Linux/toolchain/at/redhat/RHEL7/gpg-pubkey-6976a827-5164221b


cat > /etc/yum.repos.d/advance-toolchain.repo <<EOF
# Begin of configuration file
[advance-toolchain]
name=Advance Toolchain IBM FTP
baseurl=https://public.dhe.ibm.com/software/server/POWER/Linux/toolchain/at/redhat/RHEL7
failovermethod=priority
enabled=1
gpgcheck=1
repo_gpgcheck=1
gpgkey=ftp://public.dhe.ibm.com/software/server/POWER/Linux/toolchain/at/redhat/RHELX/gpg-pubkey-6976a827-5164221b
# End of
```

2. Install the `epel-release` package:

```text
yum -y install https://dl.fedoraproject.org/pub/epel/epel-release-latest-7.noarch.rpm
```

!!! Note
    You may need to enable the `[extras]` repository definition in the `CentOS-Base.repo` file (located in `/etc/yum.repos.d`).

You must also have credentials that allow access to the EDB repository. For information about requesting credentials, visit:

 <https://info.enterprisedb.com/rs/069-ALB-339/images/Repository%20Access%2004-09-2019.pdf>

After receiving your repository credentials you can:

1.  Create the repository configuration file.
2.  Modify the file, providing your user name and password.
3.  Install the MySQL Foreign Data Wrapper.

**Creating a Repository Configuration File**

To create the repository configuration file, assume superuser privileges, and invoke the following command:

```text
yum -y install https://yum.enterprisedb.com/edbrepos/edb-repo-latest.noarch.rpm
```

The repository configuration file is named `edb.repo`. The file resides in `/etc/yum.repos.d`.

**Modifying the file, providing your user name and password**

After creating the `edb.repo` file, use your choice of editor to ensure that the value of the `enabled` parameter is `1`, and replace the `username` and `password` placeholders in the `baseurl` specification with the name and password of a registered EDB user.

```text
[edb]
name=EnterpriseDB RPMs $releasever - $basearch
baseurl=https://<username>:<password>@yum.enterprisedb.com/edb/redhat/rhel-$releasever-$basearch
enabled=1
gpgcheck=1
repo_gpgcheck=1
gpgkey=file:///etc/pki/rpm-gpg/ENTERPRISEDB-GPG-KEY
```

**Installing MySQL Foreign Data Wrapper**

Use the following command to install the MySQL Foreign Data Wrapper:
   ```text
    yum install edb-as<xx>-mysql<x>_fdw
   ```

where `xx` is the server version number, and `x` is the supported release version number of MySQL. For example, to install MySQL 5.0 on CentOS 7:

 `yum install edb-as<xx>-mysql5_fdw`

 !!! Note
    MySQL 8.0 RPMs are not available for CentOS 7 PPCLE platform.

When you install an RPM package that is signed by a source that is not recognized by your system, yum may ask for your permission to import the key to your local server. If prompted, and you are satisfied that the packages come from a trustworthy source, enter `y`, and press `Return` to continue.

During the installation, yum may encounter a dependency that it cannot resolve. If it does, it will provide a list of the required dependencies that you must manually resolve.

<div id="rhel8" class="registered_link"></div>

### On RHEL 8

Before installing the MySQL Foreign Data Wrapper, you must install the following prerequisite packages, and request credentials from EDB:

Install the `epel-release` package:

> ```text
> dnf -y install https://dl.fedoraproject.org/pub/epel/epel-release-latest-8.noarch.rpm
> ```

Enable the `codeready-builder-for-rhel-8-\*-rpms` repository:

> ```text
> ARCH=$( /bin/arch )
> subscription-manager repos --enable "codeready-builder-for-rhel-8-${ARCH}-rpms"
> ```

You must also have credentials that allow access to the EDB repository. For information about requesting credentials, visit:

> <https://www.enterprisedb.com/user/login>

After receiving your repository credentials you can:

1.  Create the repository configuration file.
2.  Modify the file, providing your user name and password.
3.  Install the MySQL Foreign Data Wrapper.

**Creating a Repository Configuration File**

To create the repository configuration file, assume superuser privileges, and invoke the following command:

> ```text
> dnf -y https://yum.enterprisedb.com/edbrepos/edb-repo-latest.noarch.rpm
> ```

The repository configuration file is named `edb.repo`. The file resides in `/etc/yum.repos.d`.

**Modifying the file, providing your user name and password**

After creating the `edb.repo` file, use your choice of editor to ensure that the value of the `enabled` parameter is `1`, and replace the `username` and `password` placeholders in the `baseurl` specification with the name and password of a registered EDB user.

<<<<<<< HEAD
```text
[edb]
name=EnterpriseDB RPMs $releasever - $basearch
baseurl=https://<username>:<password>@yum.enterprisedb.com/edb/redhat/rhel-$releasever-$basearch
enabled=1
gpgcheck=1
repo_gpgcheck=1
gpgkey=file:///etc/pki/rpm-gpg/ENTERPRISEDB-GPG-KEY
```
=======
> ```text
> [edb]
> name=EnterpriseDB RPMs $releasever - $basearch
> baseurl=https://<username>:<password>@yum.enterprisedb.com/edb/redhat/rhel-$releasever-$basearch
> enabled=1
> gpgcheck=1
> gpgkey=file:///etc/pki/rpm-gpg/ENTERPRISEDB-GPG-KEY
> ```
>>>>>>> 892bbcd1

**Installing MySQL Foreign Data Wrapper**

After saving your changes to the configuration file, use the below command to install the MySQL Foreign Data Wrapper:

> ```text
> dnf install edb-as<xx>-mysql8_fdw
> ```

When you install an RPM package that is signed by a source that is not recognized by your system, yum may ask for your permission to import the key to your local server. If prompted, and you are satisfied that the packages come from a trustworthy source, enter `y`, and press `Return` to continue.

During the installation, yum may encounter a dependency that it cannot resolve. If it does, it will provide a list of the required dependencies that you must manually resolve.


<div id="centos7" class="registered_link"></div>

### On CentOS 7

Before installing the MySQL Foreign Data Wrapper, you must install the following prerequisite packages, and request credentials from EDB:

Install the `epel-release` package:

> ```text
> yum -y install https://dl.fedoraproject.org/pub/epel/epel-release-latest-7.noarch.rpm
> ```

!!! Note
    You may need to enable the `[extras]` repository definition in the `CentOS-Base.repo` file (located in `/etc/yum.repos.d`).

You must also have credentials that allow access to the EDB repository. For information about requesting credentials, visit:

> <https://info.enterprisedb.com/rs/069-ALB-339/images/Repository%20Access%2004-09-2019.pdf>

After receiving your repository credentials you can:

1.  Create the repository configuration file.
2.  Modify the file, providing your user name and password.
3.  Install the MySQL Foreign Data Wrapper.

**Creating a Repository Configuration File**

To create the repository configuration file, assume superuser privileges, and invoke the following command:

> ```text
> yum -y install https://yum.enterprisedb.com/edbrepos/edb-repo-latest.noarch.rpm
> ```

The repository configuration file is named `edb.repo`. The file resides in `/etc/yum.repos.d`.

**Modifying the file, providing your user name and password**

After creating the `edb.repo` file, use your choice of editor to ensure that the value of the `enabled` parameter is `1`, and replace the `username` and `password` placeholders in the `baseurl` specification with the name and password of a registered EDB user.

<<<<<<< HEAD
```text
[edb]
name=EnterpriseDB RPMs $releasever - $basearch
baseurl=https://<username>:<password>@yum.enterprisedb.com/edb/redhat/rhel-$releasever-$basearch
enabled=1
gpgcheck=1
repo_gpgcheck=1
gpgkey=file:///etc/pki/rpm-gpg/ENTERPRISEDB-GPG-KEY
```
=======
> ```text
> [edb]
> name=EnterpriseDB RPMs $releasever - $basearch
> baseurl=https://<username>:<password>@yum.enterprisedb.com/edb/redhat/rhel-$releasever-$basearch
> enabled=1
> gpgcheck=1
> gpgkey=file:///etc/pki/rpm-gpg/ENTERPRISEDB-GPG-KEY
> ```
>>>>>>> 892bbcd1

**Installing MySQL Foreign Data Wrapper**

1. Before installing MySQL FDW, download and install the MySQL repo using the following commands:
   ```text

<<<<<<< HEAD
    wget -N https://dev.mysql.com/get/mysql80-community-release-el7-3.noarch.rpm

    sudo yum localinstall -y mysql80-community-release-el7-3.noarch.rpm
    ```
2. Enable the appropriate subrepository:
- For MySQL 8:

   Use the following commands to disable the subrepository for the 5.7 series and enable the subrepository for the 8.0 series:
   ```text
   sudo yum-config-manager --disable mysql57-community
   sudo yum-config-manager --enable mysql80-community
   ```
- For MySQL 5: 

   Use the following commands to disable the subrepository for the 8.0 series and enable the subrepository for the 5.7 series:
   ```text
   sudo yum-config-manager --disable mysql80-community
   sudo yum-config-manager --enable mysql57-community
   ```
3. Use the following command to install the MySQL Foreign Data Wrapper:
   ```text
    yum install edb-as<xx>-mysql<x>_fdw
   ```
3. Use the following command to install the MySQL Foreign Data Wrapper:
   ```text
    yum install edb-as<xx>-mysql<x>_fdw
   ```
=======
> ```text
> yum install edb-as<xx>-mysql<x>_fdw
> ```
>>>>>>> 892bbcd1

where `xx` is the server version number, and `x` is the supported release version number of MySQL. For example, to install MySQL 5.0 on CentOS 7:

> `yum install edb-as<xx>-mysql5_fdw`


When you install an RPM package that is signed by a source that is not recognized by your system, yum may ask for your permission to import the key to your local server. If prompted, and you are satisfied that the packages come from a trustworthy source, enter `y`, and press `Return` to continue.

During the installation, yum may encounter a dependency that it cannot resolve. If it does, it will provide a list of the required dependencies that you must manually resolve.

<div id="centos8" class="registered_link"></div>

### On CentOS 8

Before installing the MySQL Foreign Data Wrapper, you must install the following prerequisite packages, and request credentials from EDB:

Install the `epel-release` package:

> ```text
> dnf -y install https://dl.fedoraproject.org/pub/epel/epel-release-latest-8.noarch.rpm
> ```

Enable the `PowerTools` repository:

> ```text
> dnf config-manager --set-enabled PowerTools
> ```

You must also have credentials that allow access to the EDB repository. For information about requesting credentials, visit:

> <https://info.enterprisedb.com/rs/069-ALB-339/images/Repository%20Access%2004-09-2019.pdf>

After receiving your repository credentials you can:

1.  Create the repository configuration file.
2.  Modify the file, providing your user name and password.
3.  Install the MySQL Foreign Data Wrapper.

**Creating a Repository Configuration File**

To create the repository configuration file, assume superuser privileges, and invoke the following command:

> ```text
> dnf -y install https://yum.enterprisedb.com/edbrepos/edb-repo-latest.noarch.rpm
> ```

The repository configuration file is named `edb.repo`. The file resides in `/etc/yum.repos.d`.

**Modifying the file, providing your user name and password**

After creating the `edb.repo` file, use your choice of editor to ensure that the value of the `enabled` parameter is `1`, and replace the `username` and `password` placeholders in the `baseurl` specification with the name and password of a registered EDB user.

<<<<<<< HEAD
```text
[edb]
name=EnterpriseDB RPMs $releasever - $basearch
baseurl=https://<username>:<password>@yum.enterprisedb.com/edb/redhat/rhel-$releasever-$basearch
enabled=1
gpgcheck=1
repo_gpgcheck=1
gpgkey=file:///etc/pki/rpm-gpg/ENTERPRISEDB-GPG-KEY
```
=======
> ```text
> [edb]
> name=EnterpriseDB RPMs $releasever - $basearch
> baseurl=https://<username>:<password>@yum.enterprisedb.com/edb/redhat/rhel-$releasever-$basearch
> enabled=1
> gpgcheck=1
> gpgkey=file:///etc/pki/rpm-gpg/ENTERPRISEDB-GPG-KEY
> ```
>>>>>>> 892bbcd1

**Installing MySQL Foreign Data Wrapper**

After saving your changes to the configuration file, use the following command to install the MySQL Foreign Data Wrapper:

> ```text
> dnf install edb-as<xx>-mysql8_fdw
> ```

where `xx` is the server version number.

When you install an RPM package that is signed by a source that is not recognized by your system, yum may ask for your permission to import the key to your local server. If prompted, and you are satisfied that the packages come from a trustworthy source, enter `y`, and press `Return` to continue.

During the installation, yum may encounter a dependency that it cannot resolve. If it does, it will provide a list of the required dependencies that you must manually resolve.

## Installing the MySQL Foreign Data Wrapper on a Debian or Ubuntu Host

To install the MySQL Foreign Data Wrapper on a Debian or Ubuntu host, you must have credentials that allow access to the EDB repository. To request credentials for the repository, visit the [EDB website](https://www.enterprisedb.com/repository-access-request/).

The following steps will walk you through on using the EDB apt repository to install a DEB package. When using the commands, replace the `username` and `password` with the credentials provided by EDB.

1.  Assume superuser privileges:

```text
sudo su –
```

2.  Configure the EnterpriseDB repository:

    On Debian 9:

    > ```text
    > sh -c 'echo "deb https://username:password@apt.enterprisedb.com/$(lsb_release -cs)-edb/ $(lsb_release -cs) main" > /etc/apt/sources.list.d/edb-$(lsb_release -cs).list'
    > ```

    On Debian 10:

    1.  Set up the EDB repository:

    > ```text
    > sh -c 'echo "deb [arch=amd64] https://apt.enterprisedb.com/$(lsb_release -cs)-edb/ $(lsb_release -cs) main" > /etc/apt/sources.list.d/edb-$(lsb_release -cs).list'
    > ```

    1.  Substitute your EDB credentials for the `username` and `password` in the following command:

    > ```text
    > sh -c 'echo "machine apt.enterprisedb.com login <username> password <password>" > /etc/apt/auth.conf.d/edb.conf'
    > ```

3.  Add support to your system for secure APT repositories:

```text
apt-get install apt-transport-https
```

<<<<<<< HEAD
4.  Add the EBD signing key:
=======
1.  Add the EBD signing key:
>>>>>>> 892bbcd1

```text
wget -q -O - https://username:password
@apt.enterprisedb.com/edb-deb.gpg.key | apt-key add -
```
5. If there is libmysqlclient-dev already installed on your system, remove it by using the following command:
```text
sudo apt-get remove  libmysqlclient-dev
```

6. Enable the MySQL repo by using the apporpriate command:
- For Debian 9:
    - For MySQL 8: 
    ```text
    sudo echo "deb http://repo.mysql.com/apt/debian/stretch mysql-8.0" | sudo tee  /etc/apt/sources.list.d/mysql.list
    ```
    - For MySQL 5: 
    ```text
    sudo echo "deb http://repo.mysql.com/apt/debian/stretch mysql-5.7" | sudo tee  /etc/apt/sources.list.d/mysql.list
    ```

- For Debian 10:
    - For MySQL 8: 
    ```text
    sudo echo "deb http://repo.mysql.com/apt/debian/buster mysql-8.0" | sudo tee  /etc/apt/sources.list.d/mysql.list
    ```
    - For MySQL 5: 
    ```text
    sudo echo "deb http://repo.mysql.com/apt/debian/buster mysql-5.7" | sudo tee  /etc/apt/sources.list.d/mysql.list
  ```

- For Ubuntu 18:
    - For MySQL 8: 
    ```text
    sudo echo "deb http://repo.mysql.com/apt/ubuntu/bionic mysql-8.0" | sudo tee  /etc/apt/sources.list.d/mysql.list
    ```
    - For MySQL 5: 
    ```text
    sudo echo "deb http://repo.mysql.com/apt/ubuntu/bionic mysql-5.7" | sudo tee /etc/apt/sources.list.d/mysql.list
    ```

7.  Add the mysql repo key using the following commands:

<<<<<<< HEAD
```text
sudo apt-key adv --keyserver pgp.mit.edu --recv-keys 5072E1F5
```
8. Update the repository metadata:
=======
1.  Update the repository metadata:
>>>>>>> 892bbcd1

```text
apt-get update
```

<<<<<<< HEAD
9.  Install DEB package:
=======
1.  Install DEB package:
>>>>>>> 892bbcd1

```text
apt-get install edb-as<xx>-mysql<y>-fdw
```

where `xx` is the server version number i.e. 13 and `y` is the MySQL version i.e. 5 or 8.





<|MERGE_RESOLUTION|>--- conflicted
+++ resolved
@@ -60,17 +60,6 @@
 
 After creating the `edb.repo` file, use your choice of editor to ensure that the value of the `enabled` parameter is `1`, and replace the `username` and `password` placeholders in the `baseurl` specification with the name and password of a registered EDB user.
 
-<<<<<<< HEAD
-```text
-[edb]
-name=EnterpriseDB RPMs $releasever - $basearch
-baseurl=https://<username>:<password>@yum.enterprisedb.com/edb/redhat/rhel-$releasever-$basearch
-enabled=1
-gpgcheck=1
-repo_gpgcheck=1
-gpgkey=file:///etc/pki/rpm-gpg/ENTERPRISEDB-GPG-KEY
-```
-=======
 > ```text
 > [edb]
 > name=EnterpriseDB RPMs $releasever - $basearch
@@ -79,20 +68,15 @@
 > gpgcheck=1
 > gpgkey=file:///etc/pki/rpm-gpg/ENTERPRISEDB-GPG-KEY
 > ```
->>>>>>> 892bbcd1
 
 **Installing MySQL Foreign Data Wrapper**
 
 1. Before installing MySQL FDW, download and install the MySQL repo using the following commands:
    ```text
 
-<<<<<<< HEAD
-    wget -N https://dev.mysql.com/get/mysql80-community-release-el7-3.noarch.rpm
-=======
 > ```text
 > yum install edb-as<xx>-mysql<x>_fdw
 > ```
->>>>>>> 892bbcd1
 
     sudo yum localinstall -y mysql80-community-release-el7-3.noarch.rpm
     ```
@@ -251,7 +235,6 @@
 
 After creating the `edb.repo` file, use your choice of editor to ensure that the value of the `enabled` parameter is `1`, and replace the `username` and `password` placeholders in the `baseurl` specification with the name and password of a registered EDB user.
 
-<<<<<<< HEAD
 ```text
 [edb]
 name=EnterpriseDB RPMs $releasever - $basearch
@@ -261,16 +244,6 @@
 repo_gpgcheck=1
 gpgkey=file:///etc/pki/rpm-gpg/ENTERPRISEDB-GPG-KEY
 ```
-=======
-> ```text
-> [edb]
-> name=EnterpriseDB RPMs $releasever - $basearch
-> baseurl=https://<username>:<password>@yum.enterprisedb.com/edb/redhat/rhel-$releasever-$basearch
-> enabled=1
-> gpgcheck=1
-> gpgkey=file:///etc/pki/rpm-gpg/ENTERPRISEDB-GPG-KEY
-> ```
->>>>>>> 892bbcd1
 
 **Installing MySQL Foreign Data Wrapper**
 
@@ -324,7 +297,6 @@
 
 After creating the `edb.repo` file, use your choice of editor to ensure that the value of the `enabled` parameter is `1`, and replace the `username` and `password` placeholders in the `baseurl` specification with the name and password of a registered EDB user.
 
-<<<<<<< HEAD
 ```text
 [edb]
 name=EnterpriseDB RPMs $releasever - $basearch
@@ -334,23 +306,12 @@
 repo_gpgcheck=1
 gpgkey=file:///etc/pki/rpm-gpg/ENTERPRISEDB-GPG-KEY
 ```
-=======
-> ```text
-> [edb]
-> name=EnterpriseDB RPMs $releasever - $basearch
-> baseurl=https://<username>:<password>@yum.enterprisedb.com/edb/redhat/rhel-$releasever-$basearch
-> enabled=1
-> gpgcheck=1
-> gpgkey=file:///etc/pki/rpm-gpg/ENTERPRISEDB-GPG-KEY
-> ```
->>>>>>> 892bbcd1
 
 **Installing MySQL Foreign Data Wrapper**
 
 1. Before installing MySQL FDW, download and install the MySQL repo using the following commands:
    ```text
 
-<<<<<<< HEAD
     wget -N https://dev.mysql.com/get/mysql80-community-release-el7-3.noarch.rpm
 
     sudo yum localinstall -y mysql80-community-release-el7-3.noarch.rpm
@@ -378,11 +339,6 @@
    ```text
     yum install edb-as<xx>-mysql<x>_fdw
    ```
-=======
-> ```text
-> yum install edb-as<xx>-mysql<x>_fdw
-> ```
->>>>>>> 892bbcd1
 
 where `xx` is the server version number, and `x` is the supported release version number of MySQL. For example, to install MySQL 5.0 on CentOS 7:
 
@@ -435,7 +391,6 @@
 
 After creating the `edb.repo` file, use your choice of editor to ensure that the value of the `enabled` parameter is `1`, and replace the `username` and `password` placeholders in the `baseurl` specification with the name and password of a registered EDB user.
 
-<<<<<<< HEAD
 ```text
 [edb]
 name=EnterpriseDB RPMs $releasever - $basearch
@@ -445,16 +400,6 @@
 repo_gpgcheck=1
 gpgkey=file:///etc/pki/rpm-gpg/ENTERPRISEDB-GPG-KEY
 ```
-=======
-> ```text
-> [edb]
-> name=EnterpriseDB RPMs $releasever - $basearch
-> baseurl=https://<username>:<password>@yum.enterprisedb.com/edb/redhat/rhel-$releasever-$basearch
-> enabled=1
-> gpgcheck=1
-> gpgkey=file:///etc/pki/rpm-gpg/ENTERPRISEDB-GPG-KEY
-> ```
->>>>>>> 892bbcd1
 
 **Installing MySQL Foreign Data Wrapper**
 
@@ -510,11 +455,7 @@
 apt-get install apt-transport-https
 ```
 
-<<<<<<< HEAD
 4.  Add the EBD signing key:
-=======
-1.  Add the EBD signing key:
->>>>>>> 892bbcd1
 
 ```text
 wget -q -O - https://username:password
@@ -558,24 +499,16 @@
 
 7.  Add the mysql repo key using the following commands:
 
-<<<<<<< HEAD
 ```text
 sudo apt-key adv --keyserver pgp.mit.edu --recv-keys 5072E1F5
 ```
 8. Update the repository metadata:
-=======
-1.  Update the repository metadata:
->>>>>>> 892bbcd1
 
 ```text
 apt-get update
 ```
 
-<<<<<<< HEAD
 9.  Install DEB package:
-=======
-1.  Install DEB package:
->>>>>>> 892bbcd1
 
 ```text
 apt-get install edb-as<xx>-mysql<y>-fdw

--- conflicted
+++ resolved
@@ -138,13 +138,7 @@
 
     Then, to start the `identd` server, invoke the commands:
 
-<<<<<<< HEAD
-    ```text
-=======
-   Then, to start the `identd` server, invoke the commands:
-
-    ``` text
->>>>>>> b4dfaef8
+    ```text
     systemctl enable xinetd
     systemctl start xinetd
     ```
@@ -504,39 +498,21 @@
 
 <div id="mac_installation" class="registered_link"></div>
 
-<<<<<<< HEAD
->
-=======
-
->>>>>>> b4dfaef8
-
 ## Installing Migration Toolkit on Mac OS X
 
 You can use the graphical installer to install the Migration Toolkit on Mac OS X. To download the installer, visit [www.enterprisedb.com](www.enterprisedb.com).
 
 To launch the installer:
 
-<<<<<<< HEAD
-> -   Navigate to the file path in the terminal:
->
->     /&lt;User/Directory>/Downloads/edb-migrationtoolkit-54.0.0-1-osx.app/Contents/MacOS
-=======
  - Navigate to the file path in the terminal:
->>>>>>> b4dfaef8
 
     /&lt;User/Directory&gt;/Downloads/edb-migrationtoolkit-54.0.0-1-osx.app/Contents/MacOS
 
-<<<<<<< HEAD
-> ```context
-> ./installbuilder.sh
-> ```
-=======
  - Assume superuser privileges and invoke the following command:
 
     ``` context
     ./installbuilder.sh
     ```
->>>>>>> b4dfaef8
 
 1.  On the `Language Selection` popup opens, select an installation language and click `OK` to continue to the `Setup` window.
 

---
navTitle: Installing
title: Installing Migration Toolkit
# This topic is generated from templates. If you have feedback on it, instead of
# editing the page and creating a pull request, please enter a GitHub issue and
# the documentation team will update the templates accordingly.
# Leaf template: products/migration-toolkit/index.njk

redirects:
  - /migration_toolkit/latest/05_installing_mtk/install_on_linux
  - /migration_toolkit/latest/05_installing_mtk

legacyRedirects:
  - "/edb-docs/d/edb-postgres-migration-toolkit/user-guides/user-guide/55.0.0/i\
    nstalling_on_mac.html"
  - "/edb-docs/d/edb-postgres-migration-toolkit/user-guides/user-guide/55.0.0/i\
    nstalling_on_debian_or_ubuntu.html"
  - "/edb-docs/d/edb-postgres-migration-toolkit/user-guides/user-guide/55.0.0/i\
    nstalling_on_windows.html"
  - "/edb-docs/d/edb-postgres-migration-toolkit/user-guides/user-guide/55.0.0/i\
    nstalling_on_centos_or_rhel_ppcle.html"
  - "/edb-docs/d/edb-postgres-migration-toolkit/user-guides/user-guide/55.0.0/i\
    nstalling_on_sles.html"
  - "/edb-docs/d/edb-postgres-migration-toolkit/user-guides/user-guide/55.0.0/i\
    nstalling_on_centos_or_rhel.html"

navigation:
  - linux_x86_64
  - linux_ppc64le
  - macos
  - windows
  - installing_jdbc_driver
---

Select a link to access the applicable installation instructions:

## Linux [x86-64 (amd64)](linux_x86_64)

### Red Hat Enterprise Linux (RHEL) and derivatives

- [RHEL 8](linux_x86_64/mtk_rhel_8), [RHEL 7](linux_x86_64/mtk_rhel_7)

- [Oracle Linux (OL) 8](linux_x86_64/mtk_rhel_8), [Oracle Linux (OL) 7](linux_x86_64/mtk_rhel_7)

- [Rocky Linux 8](linux_x86_64/mtk_other_linux_8)

- [AlmaLinux 8](linux_x86_64/mtk_other_linux_8)

- [CentOS 7](linux_x86_64/mtk_centos_7)

### SUSE Linux Enterprise (SLES)

- [SLES 15](linux_x86_64/mtk_sles_15), [SLES 12](linux_x86_64/mtk_sles_12)

### Debian and derivatives

- [Ubuntu 22.04](linux_x86_64/mtk_ubuntu_22), [Ubuntu 20.04](linux_x86_64/mtk_ubuntu_20), [Ubuntu 18.04](linux_x86_64/mtk_ubuntu_18)

- [Debian 11](linux_x86_64/mtk_debian_11), [Debian 10](linux_x86_64/mtk_debian_10)

## Linux [IBM Power (ppc64le)](linux_ppc64le)

### Red Hat Enterprise Linux (RHEL) and derivatives

- [RHEL 8](linux_ppc64le/mtk_rhel_8)

### SUSE Linux Enterprise (SLES)

- [SLES 15](linux_ppc64le/mtk_sles_15), [SLES 12](linux_ppc64le/mtk_sles_12)

## Macintosh
- [Mac OS X](macos)
<<<<<<< HEAD
## Windows
- [Windows Server 19](windows)
=======
>>>>>>> c7235a4c

## Windows
- [Windows Server 19](windows)
<|MERGE_RESOLUTION|>--- conflicted
+++ resolved
@@ -70,11 +70,6 @@
 
 ## Macintosh
 - [Mac OS X](macos)
-<<<<<<< HEAD
-## Windows
-- [Windows Server 19](windows)
-=======
->>>>>>> c7235a4c
 
 ## Windows
 - [Windows Server 19](windows)

--- conflicted
+++ resolved
@@ -26,11 +26,8 @@
 | ---------------------------- | ----------- |
 | --architecture BDR-Always-ON | Required. Set to 'BDR-Always-ON' for EDB Postgres Distributed deployments |
 | --layout layoutname          | Required. Specify one of the four supported architectures: bronze, silver, gold, and platinum. See [Choosing your architecture][/pgd/4/architectures] for more information. |
-<<<<<<< HEAD
+
 | --harp-consensus-protocol    | Required. `bdr` is recommended if your layout is bronze or silver. `etcd` is recommended if your layout is gold or platinum. See [Choosing your DCS]/pgd/4/dcs] for more information. |
-=======
-| --harp-consensus-protocol.   | Required. `bdr` is recommended if your layout is bronze or silver. `etcd` is recommended if your layout is gold or platinum. See [Choosing your DCS]/pgd/4/dcs] for more information. |
->>>>>>> 561371bb
 | --bdr-node-group groupname   | Optional. Set the name of the BDR node group. The default is `bdrgroup`. |
 | --bdr-database dbname        | Optional. Set the name of the database with BDR enabled. The default is `bdrdb`. |
 | --enable-camo                | Optional. Set the pair of BDR primary instances in each region to be each other's CAMO partners. |
@@ -41,11 +38,7 @@
 [tpa]$ tpaexec configure ~/clusters/bdr \
          --architecture BDR-Always-ON \
          --layout gold \
-<<<<<<< HEAD
          --harp-consensus-protocol etcd \
-=======
-         --harp-consensus-protocol etcd\
->>>>>>> 561371bb
          --platform aws --region eu-west-1 --instance-type t3.micro \
          --distribution Debian-minimal
 ```

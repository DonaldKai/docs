---
title: "Components and architecture"
---

EDB Postgres Distributed provides loosely-coupled multi-master logical replication
using a mesh topology. This means that you can write to any server and the
changes are sent directly, row-by-row to all the
other servers that are part of the same mesh.

EDB Postgres Distributed consists of several components that make the whole
cluster work.

## Postgres server

Three different Postgres distributions can be used:

- [PostgreSQL](https://www.postgresql.org/) - open source
- [EDB Postgres Extended Server](https://techsupport.enterprisedb.com/customer_portal/sw/2ndqpostgres/) - PostgreSQL compatible and optimized for replication
- [EDB Postgres Advanced Server](/epas/latest) - Oracle compatible, optimized for replication, and additional enterprise features

What Postgres distribution and version is right for you depends on the features you need.
See the feature matrix in [Choosing a Postgres distribution](/pgd/latest/choosing_server) for detailed comparison.

## Postgres extensions

### BDR

A Postgres server with the BDR extension installed is referred to as a BDR
node. BDR nodes can be either data nodes or witness nodes.

Witness nodes don't participate in data replication and are only used as a
tie-breaker for consensus.

### pglogical3 (3.6/3.7)

pglogical is a Postgres extension that provides logical replication using
logical decoding. It has been supported since Postgres 9.4.

Older versions of BDR (3.6/3.7) depend on pglogical3 to provide the replication
channel upon which BDR builds.

## HARP

HARP is connection management tool for a BDR cluster.

It leverages consensus-driven quorum to determine the correct connection end-point
in a semi-exclusive manner to prevent unintended multi-node writes from an
application. This reduces the potential for data conflicts.
<<<<<<< HEAD
=======

## Basic architecture

### Multiple groups

A BDR node is a member of at least one **Node Group**, and in the most
basic architecture there is a single node group for the whole BDR
cluster.

### Multiple masters

Each node (database) participating in a BDR group both receives
changes from other members and can be written to directly by the user.

This is distinct from Hot or Warm Standby, where only one primary
server accepts writes, and all the other nodes are standbys that
replicate either from the primary or from another standby.

You don't have to write to all the masters, all of the time; it's
a frequent configuration to direct writes mostly to just one master.

### Asynchronous, by default

Changes made on one BDR node are not replicated to other nodes until
they are committed locally. As a result the data is not exactly the
same on all nodes at any given time; some nodes will have data that
has not yet arrived at other nodes. PostgreSQL's block-based replication
solutions default to asynchronous replication as well. In BDR,
because there are multiple masters and as a result multiple data streams,
data on different nodes might differ even when
`synchronous_commit` and `synchronous_standby_names` are used.

Additional levels of synchronicity can
be configured between different nodes, groups of nodes or all nodes by configuring
[CAMO](/bdr/latest/camo), [Group Commit ](/bdr/latest/group-commit) or
[eager all node replication](/bdr/latest/eager) features.

### Mesh topology

BDR is structured around a mesh network where every node connects to every
other node and all nodes exchange data directly with each other. There is no
forwarding of data within BDR except in special circumstances such as node
addition and node removal. Data may arrive from outside the BDR cluster or
be sent onwards using native PostgreSQL logical replication.

### Logical replication

Logical replication is a method of replicating data rows and their changes,
based upon their replication identity (usually a primary key).
We use the term *logical* in contrast to *physical* replication, which uses
exact block addresses and byte-by-byte replication. Index changes are not
replicated, thereby avoiding write amplification and reducing bandwidth.

Logical replication starts by copying a snapshot of the data from the
source node. Once that is done, later commits are sent to other nodes as
they occur in real time. Changes are replicated without re-executing SQL,
so the exact data written is replicated quickly and accurately.

Nodes apply data in the order in which commits were made on the source node,
ensuring transactional consistency is guaranteed for the changes from
any single node. Changes from different nodes are applied independently of
other nodes to ensure the rapid replication of changes.

Replicated data is sent in binary form, when it is safe to do so.

### High availability

Each master node can be protected by one or more standby nodes, so any node
that goes down can be quickly replaced and continue. Each standby node can
be either a logical or a physical standby node.

Replication continues between currently connected nodes even if one or more
nodes are currently unavailable. When the node recovers, replication
can restart from where it left off without missing any changes.

Nodes can run different release levels, negotiating the required protocols
to communicate. As a result, BDR clusters can use rolling upgrades, even
for major versions of database software.

DDL is automatically replicated across nodes by default. DDL execution can
be user controlled to allow rolling application upgrades, if desired.

### Limits

BDR can run hundreds of nodes on good enough hardware and network, however
for mesh based deployments it's generally not recommended to run more than
32 nodes in one cluster.
Each master node can be protected by multiple physical or logical standby nodes;
there is no specific limit on the number of standby nodes,
but typical usage would be to have 2-3 standbys per master. Standby nodes don't
add additional connections to the mesh network so they are not included in the
32 node recommendation.

BDR currently has hard limit of no more than 1000 active nodes. This is both
the current limit for Raft connections allowed and a limitation of nodes
that the distributed sequence algorithm can support.

BDR places a limit that at most 10 databases in any one PostgreSQL instance
can be BDR nodes across different BDR node groups. However BDR works best if
only one BDR database per PostgreSQL instance is used.

The minimum recommended number of nodes in BDR cluster is 3, because with
2 nodes the consensus stops working if one of the node stops working. One
of the three nodes can however be a witness node.

## Architectural options and performance

### Characterizing BDR performance

BDR can be configured in a number of different architectures, each of which has
different performance and scalability characteristics.

The Group is the basic building block of a BDR Group consisting of 2+ nodes
(servers). Within a Group, each node is in a different AZ, with dedicated router
and backup, giving Immediate Switchover and High Availability. Each Group has a
dedicated Replication Set defined on it. If the Group loses a node it is easily
repaired/replaced by copying an existing node from the Group.

Adding more master nodes to a BDR Group does not result in significant write
throughput increase when most tables are replicated because BDR has to replay
all the writes on all nodes. Because BDR writes are in general more effective
than writes coming from Postgres clients via SQL, some performance increase
can be achieved. Read throughput generally scales linearly with the number of
nodes.

The following architectures are available:

-   Multimaster/Single group
-   BDR AlwaysOn

The simplest architecture is just to have one group, so let's examine that first:

### BDR MultiMaster within one group

By default, BDR will keep one copy of each table on each node in the Group and any
changes will be propagated to all nodes in the Group.

Since copies of data are everywhere, SELECTs need only ever access the local node.
On a read-only cluster, performance on any one node will not be affected by the
number of nodes. Thus adding nodes will increase linearly the total possible SELECT
throughput.

INSERTs, UPDATEs and DELETEs (DML) are performed locally, then the changes will
be propagated to all nodes in the Group. The overhead of DML apply is less than the
original execution, so if you run a pure write workload on multiple nodes
concurrently, a multi-node cluster will be able to handle more TPS than a single node.

Conflict handling has a cost that will act to reduce the throughput. The throughput
is then dependent upon how much contention the application displays in practice.
Applications with very low contention will perform better than a single node;
applications with high contention could perform worse than a single node.
These results are consistent with any multi-master technology, they are not a facet
or peculiarity of BDR.

Eager Replication can avoid conflicts, but is inherently more expensive.

Changes are sent concurrently to all nodes so that the replication lag is minimised.
Adding more nodes means using more CPU for replication, so peak TPS will reduce
slightly as each new node is added.

If the workload tries to uses all CPU resources then this will resource constrain
replication, which could then affect the replication lag.

### BDR AlwaysOn

The AlwaysOn architecture is built from 2 Groups, in 2 separate regions. Each Group
provides HA and IS, but together they also provide Disaster Recovery (DR), so we refer
to this architecture as AlwaysOn with Very High Availability.

Tables are created across both Groups, so any change goes to all nodes, not just to
nodes in the local Group.

One node is the target for the main application. All other nodes are described as
shadow nodes (or "read-write replica"), waiting to take over when needed. If a node
loses contact we switch immediately to a shadow node to continue processing. If a
Group fails, we can switch to the other Group. Scalability is not the goal of this
architecture.

Since we write mainly to only one node, the possibility of contention between is
reduced to almost zero and as a result performance impact is much reduced.

CAMO is Eager Replication within the local Group, lazy with regard to other Groups.

Secondary applications may execute against the shadow nodes, though these should be
reduced or interrupted if the main application begins using that node.

Future feature: One node is elected as main replicator to other Groups, limiting CPU
overhead of replication as the cluster grows and minimizing the bandwidth to other Groups.

## Deployment

BDR is intended to be deployed in one of a small number of known-good configurations,
using either TPAexec or a configuration management approach
and deployment architecture approved by Technical Support.

Manual deployment is not recommended and may not be supported.

Please refer to the `TPAexec Architecture User Manual` for your architecture.

Log messages and documentation are currently available only in English.

## The importance of Quorum

The central purpose of HARP is to enforce full Quorum on any Postgres cluster
it manages. Quorum is merely a term generally applied to a voting body that
mandates a certain minimum of attendees are available to make a decision. Or
perhaps even more simply: Majority Rules.

In order for any vote to end in a result other than a tie, an odd number of
nodes must constitute the full cluster membership. Quorum however does not
strictly demand this restriction; a simple majority will suffice. This means
that in a cluster of N nodes, Quorum requires a minimum of N/2+1 nodes to hold
a meaningful vote.

All of this ensures the cluster is always in agreement regarding which node
should be "in charge". For a BDR cluster consisting of multiple nodes, this
determines which node is the primary write target. HARP designates this node
as the Lead Master.

## Reducing write targets

The consequence of ignoring the concept of Quorum, or applying it
insufficiently, may lead to a Split Brain scenario where the "correct" write
target is ambiguous or unknowable. In a standard Postgres cluster, it is
important that only a single node is ever writable and sending replication
traffic to the remaining nodes.

Even in Multi-Master capable approaches such as BDR, it can be beneficial to
reduce the amount of necessary conflict management to derive identical data
across the cluster. In clusters that consist of multiple BDR nodes per physical
location or region, this usually means a single BDR node acts as a "Leader" and
remaining nodes are "Shadows". These Shadow nodes are still writable, but doing
so is discouraged unless absolutely necessary.

By leveraging Quorum, it's possible for all nodes to agree exactly which
Postgres node should represent the entire cluster, or a local BDR region. Any
nodes that lose contact with the remainder of the Quorum, or are overruled by
it, by definition cannot become the cluster Leader.

This prevents Split Brain situations where writes unintentionally reach two
Postgres nodes. Unlike technologies such as VPNs, Proxies, load balancers, or
DNS, a Quorum-derived consensus cannot be circumvented by mis-configuration or
network partitions. So long as it's possible to contact the Consensus layer to
determine the state of the Quorum maintained by HARP, only one target is ever
valid.

## Basic architecture

The design of HARP comes in essentially two parts consisting of a Manager and
a Proxy. The following diagram describes how these interact with a single
Postgres instance:

![HARP Unit](../images/ha-unit.png)

The Consensus Layer is an external entity where Harp Manager maintains
information it learns about its assigned Postgres node, and HARP Proxy
translates this information to a valid Postgres node target. Because Proxy
obtains the node target from the Consensus Layer, several such instances may
exist independently.

While using BDR itself as the Consensus Layer, each server node resembles this
variant instead.

![HARP Unit w/BDR Consensus](../images/ha-unit-bdr.png)

In either case, each unit consists of the following elements:

* A Postgres or EDB instance
* A Consensus Layer resource, meant to track various attributes of the Postgres
  instance
* A HARP Manager process to convey the state of the Postgres node to the
  Consensus Layer
* A HARP Proxy service that directs traffic to the proper Lead Master node,
  as derived from the Consensus Layer

Not every application stack has access to additional node resources
specifically for the Proxy component, so it can be combined with the
application server to simplify the stack itself.

This is a typical design using two BDR nodes in a single Data Center organized in a Lead Master / Shadow Master configuration:

![HARP Cluster](../images/ha-ao.png)

Note that when using BDR itself as the HARP Consensus Layer, at least three
fully qualified BDR nodes must be present to ensure a quorum majority.

![HARP Cluster w/BDR Consensus](../images/ha-ao-bdr.png)

(Not shown in the above diagram are connections between BDR nodes.)

## How it works

When managing a BDR cluster, HARP maintains at most one "Leader" node per
defined Location. Canonically this is referred to as the Lead Master. Other BDR
nodes which are eligible to take this position are Shadow Master state until
such a time they take the Leader role.

Applications may contact the current Leader only through the Proxy service.
Since the Consensus Layer requires Quorum agreement before conveying Leader
state, any and all Proxy services will direct traffic to that node.

At a high level, this is ultimately what prevents application interaction with
multiple nodes simultaneously.

### Determining a Leader

As an example, consider the role of Lead Master within a locally subdivided
BDR Always-On group as may exist within a single data center. When any
Postgres or Manager resource is started, and after a configurable refresh
interval, the following must occur:

1. The Manager checks the status of its assigned Postgres resource.
    - If Postgres is not running, try again after configurable timeout.
    - If Postgres is running, continue.
2. The Manager checks the status of the Leader lease in the Consensus Layer.
    - If the lease is unclaimed, acquire it and assign the identity of
      the Postgres instance assigned to this Manager. This lease duration is
      configurable, but setting it too low may result in unexpected leadership
      transitions.
    - If the lease is already claimed by us, renew the lease TTL.
    - Otherwise do nothing.

Obviously a lot more happens here, but this simplified version should explain
what's happening. The Leader lease can only be held by one node, and if it's
held elsewhere, HARP Manager gives up and tries again later.

!!! Note
    Depending on the chosen Consensus Layer, rather than repeatedly looping to
    check the status of the Leader lease, HARP will subscribe to notifications
    instead. In this case, it can respond immediately any time the state of the
    lease changes, rather than polling. Currently this functionality is
    restricted to the etcd Consensus Layer.

This means HARP itself does not hold elections or manage Quorum; this is
delegated to the Consensus Layer. The act of obtaining the lease must be
acknowledged by a Quorum of the Consensus Layer, so if the request succeeds,
that node leads the cluster in that Location.

### Connection routing

Once the role of the Lead Master is established, connections are handled
with a similar deterministic result as reflected by HARP Proxy. Consider a case
where HARP Proxy needs to determine the connection target for a particular backend
resource:

1. HARP Proxy interrogates the Consensus layer for the current Lead Master in
   its configured location.
2. If this is unset or in transition;
    - New client connections to Postgres are barred, but clients will
      accumulate and be in a paused state until a Lead Master appears.
    - Existing client connections are allowed to complete current transaction,
      and are then reverted to a similar pending state as new connections.
3. Client connections are forwarded to the Lead Master.

Note that the interplay demonstrated in this case does not require any
interaction with either HARP Manager or Postgres. The Consensus Layer itself
is the source of all truth from the Proxy's perspective.

### Colocation

The arrangement of the work units is such that their organization is required
to follow these principles:

1. The Manager and Postgres units must exist concomitantly within the same
   node.
2. The contents of the Consensus Layer dictate the prescriptive role of all
   operational work units.

This delegates cluster Quorum responsibilities to the Consensus Layer itself,
while HARP leverages it for critical role assignments and key/value storage.
Neither storage or retrieval will succeed if the Consensus Layer is inoperable
or unreachable, thus preventing rogue Postgres nodes from accepting
connections.

As a result, the Consensus Layer should generally exist outside of HARP or HARP
managed nodes for maximum safety. Our reference diagrams reflect this in order
to encourage such separation, though it is not required.

!!! Note
    In order to operate and manage cluster state, BDR contains its own
    implementation of the Raft Consensus model. HARP may be configured to
    leverage this same layer to reduce reliance on external dependencies and
    to preserve server resources. However, there are certain drawbacks to this
    approach that are discussed in further depth in the section on the
    [Consensus Layer](09_consensus-layer).

## Recommended architecture and use

HARP was primarily designed to represent a BDR Always-On architecture which
resides within two (or more) Data Centers and consists of at least five BDR
nodes. This does not count any Logical Standby nodes.

The current and standard representation of this can be seen in the following
diagram:

![BDR Always-On Reference Architecture](../images/bdr-ao-spec.png)

In this diagram, HARP Manager would exist on BDR Nodes 1-4. The initial state
of the cluster would be that BDR Node 1 is the Lead master of DC A, and BDR
Node 3 is the Lead Master of DC B.

This would result in any HARP Proxy resource in DC A connecting to BDR Node 1,
and likewise the HARP Proxy resource in DC B connecting to BDR Node 3.

!!! Note
    While this diagram only shows a single HARP Proxy per DC, this is merely
    illustrative and should not be considered a Single Point of Failure. Any
    number of HARP Proxy nodes may exist, and they will all direct application
    traffic to the same node.

### Location configuration

In order for multiple BDR nodes to be eligible to take the Lead Master lock in
a location, a Location must be defined within the `config.yml` configuration
file.

To reproduce the diagram above, we would have these lines in the `config.yml`
configuration for BDR Nodes 1 and 2:

```yaml
location: dca
```

And for BDR Nodes 3 and 4:

```yaml
location: dcb
```

This applies to any HARP Proxy nodes which are designated in those respective
data centers as well.

### BDR 3.7 compatibility

BDR 3.7 and above offers more direct Location definition by assigning a
Location to the BDR node itself. This is done by calling the following SQL
API function while connected to the BDR node. So for BDR Nodes 1 and 2, we
might do this:

```sql
SELECT bdr.set_node_location('dca');
```

And for BDR Nodes 3 and 4:

```sql
SELECT bdr.set_node_location('dcb');
```

Afterwards, future versions of HARP Manager would derive the `location` field
directly from BDR itself. This HARP functionality is not available yet, so we
recommend using this and the setting in `config.yml` until HARP reports
compatibility with this BDR API method.


>>>>>>> 11a8f18d
<|MERGE_RESOLUTION|>--- conflicted
+++ resolved
@@ -46,461 +46,4 @@
 It leverages consensus-driven quorum to determine the correct connection end-point
 in a semi-exclusive manner to prevent unintended multi-node writes from an
 application. This reduces the potential for data conflicts.
-<<<<<<< HEAD
-=======
 
-## Basic architecture
-
-### Multiple groups
-
-A BDR node is a member of at least one **Node Group**, and in the most
-basic architecture there is a single node group for the whole BDR
-cluster.
-
-### Multiple masters
-
-Each node (database) participating in a BDR group both receives
-changes from other members and can be written to directly by the user.
-
-This is distinct from Hot or Warm Standby, where only one primary
-server accepts writes, and all the other nodes are standbys that
-replicate either from the primary or from another standby.
-
-You don't have to write to all the masters, all of the time; it's
-a frequent configuration to direct writes mostly to just one master.
-
-### Asynchronous, by default
-
-Changes made on one BDR node are not replicated to other nodes until
-they are committed locally. As a result the data is not exactly the
-same on all nodes at any given time; some nodes will have data that
-has not yet arrived at other nodes. PostgreSQL's block-based replication
-solutions default to asynchronous replication as well. In BDR,
-because there are multiple masters and as a result multiple data streams,
-data on different nodes might differ even when
-`synchronous_commit` and `synchronous_standby_names` are used.
-
-Additional levels of synchronicity can
-be configured between different nodes, groups of nodes or all nodes by configuring
-[CAMO](/bdr/latest/camo), [Group Commit ](/bdr/latest/group-commit) or
-[eager all node replication](/bdr/latest/eager) features.
-
-### Mesh topology
-
-BDR is structured around a mesh network where every node connects to every
-other node and all nodes exchange data directly with each other. There is no
-forwarding of data within BDR except in special circumstances such as node
-addition and node removal. Data may arrive from outside the BDR cluster or
-be sent onwards using native PostgreSQL logical replication.
-
-### Logical replication
-
-Logical replication is a method of replicating data rows and their changes,
-based upon their replication identity (usually a primary key).
-We use the term *logical* in contrast to *physical* replication, which uses
-exact block addresses and byte-by-byte replication. Index changes are not
-replicated, thereby avoiding write amplification and reducing bandwidth.
-
-Logical replication starts by copying a snapshot of the data from the
-source node. Once that is done, later commits are sent to other nodes as
-they occur in real time. Changes are replicated without re-executing SQL,
-so the exact data written is replicated quickly and accurately.
-
-Nodes apply data in the order in which commits were made on the source node,
-ensuring transactional consistency is guaranteed for the changes from
-any single node. Changes from different nodes are applied independently of
-other nodes to ensure the rapid replication of changes.
-
-Replicated data is sent in binary form, when it is safe to do so.
-
-### High availability
-
-Each master node can be protected by one or more standby nodes, so any node
-that goes down can be quickly replaced and continue. Each standby node can
-be either a logical or a physical standby node.
-
-Replication continues between currently connected nodes even if one or more
-nodes are currently unavailable. When the node recovers, replication
-can restart from where it left off without missing any changes.
-
-Nodes can run different release levels, negotiating the required protocols
-to communicate. As a result, BDR clusters can use rolling upgrades, even
-for major versions of database software.
-
-DDL is automatically replicated across nodes by default. DDL execution can
-be user controlled to allow rolling application upgrades, if desired.
-
-### Limits
-
-BDR can run hundreds of nodes on good enough hardware and network, however
-for mesh based deployments it's generally not recommended to run more than
-32 nodes in one cluster.
-Each master node can be protected by multiple physical or logical standby nodes;
-there is no specific limit on the number of standby nodes,
-but typical usage would be to have 2-3 standbys per master. Standby nodes don't
-add additional connections to the mesh network so they are not included in the
-32 node recommendation.
-
-BDR currently has hard limit of no more than 1000 active nodes. This is both
-the current limit for Raft connections allowed and a limitation of nodes
-that the distributed sequence algorithm can support.
-
-BDR places a limit that at most 10 databases in any one PostgreSQL instance
-can be BDR nodes across different BDR node groups. However BDR works best if
-only one BDR database per PostgreSQL instance is used.
-
-The minimum recommended number of nodes in BDR cluster is 3, because with
-2 nodes the consensus stops working if one of the node stops working. One
-of the three nodes can however be a witness node.
-
-## Architectural options and performance
-
-### Characterizing BDR performance
-
-BDR can be configured in a number of different architectures, each of which has
-different performance and scalability characteristics.
-
-The Group is the basic building block of a BDR Group consisting of 2+ nodes
-(servers). Within a Group, each node is in a different AZ, with dedicated router
-and backup, giving Immediate Switchover and High Availability. Each Group has a
-dedicated Replication Set defined on it. If the Group loses a node it is easily
-repaired/replaced by copying an existing node from the Group.
-
-Adding more master nodes to a BDR Group does not result in significant write
-throughput increase when most tables are replicated because BDR has to replay
-all the writes on all nodes. Because BDR writes are in general more effective
-than writes coming from Postgres clients via SQL, some performance increase
-can be achieved. Read throughput generally scales linearly with the number of
-nodes.
-
-The following architectures are available:
-
--   Multimaster/Single group
--   BDR AlwaysOn
-
-The simplest architecture is just to have one group, so let's examine that first:
-
-### BDR MultiMaster within one group
-
-By default, BDR will keep one copy of each table on each node in the Group and any
-changes will be propagated to all nodes in the Group.
-
-Since copies of data are everywhere, SELECTs need only ever access the local node.
-On a read-only cluster, performance on any one node will not be affected by the
-number of nodes. Thus adding nodes will increase linearly the total possible SELECT
-throughput.
-
-INSERTs, UPDATEs and DELETEs (DML) are performed locally, then the changes will
-be propagated to all nodes in the Group. The overhead of DML apply is less than the
-original execution, so if you run a pure write workload on multiple nodes
-concurrently, a multi-node cluster will be able to handle more TPS than a single node.
-
-Conflict handling has a cost that will act to reduce the throughput. The throughput
-is then dependent upon how much contention the application displays in practice.
-Applications with very low contention will perform better than a single node;
-applications with high contention could perform worse than a single node.
-These results are consistent with any multi-master technology, they are not a facet
-or peculiarity of BDR.
-
-Eager Replication can avoid conflicts, but is inherently more expensive.
-
-Changes are sent concurrently to all nodes so that the replication lag is minimised.
-Adding more nodes means using more CPU for replication, so peak TPS will reduce
-slightly as each new node is added.
-
-If the workload tries to uses all CPU resources then this will resource constrain
-replication, which could then affect the replication lag.
-
-### BDR AlwaysOn
-
-The AlwaysOn architecture is built from 2 Groups, in 2 separate regions. Each Group
-provides HA and IS, but together they also provide Disaster Recovery (DR), so we refer
-to this architecture as AlwaysOn with Very High Availability.
-
-Tables are created across both Groups, so any change goes to all nodes, not just to
-nodes in the local Group.
-
-One node is the target for the main application. All other nodes are described as
-shadow nodes (or "read-write replica"), waiting to take over when needed. If a node
-loses contact we switch immediately to a shadow node to continue processing. If a
-Group fails, we can switch to the other Group. Scalability is not the goal of this
-architecture.
-
-Since we write mainly to only one node, the possibility of contention between is
-reduced to almost zero and as a result performance impact is much reduced.
-
-CAMO is Eager Replication within the local Group, lazy with regard to other Groups.
-
-Secondary applications may execute against the shadow nodes, though these should be
-reduced or interrupted if the main application begins using that node.
-
-Future feature: One node is elected as main replicator to other Groups, limiting CPU
-overhead of replication as the cluster grows and minimizing the bandwidth to other Groups.
-
-## Deployment
-
-BDR is intended to be deployed in one of a small number of known-good configurations,
-using either TPAexec or a configuration management approach
-and deployment architecture approved by Technical Support.
-
-Manual deployment is not recommended and may not be supported.
-
-Please refer to the `TPAexec Architecture User Manual` for your architecture.
-
-Log messages and documentation are currently available only in English.
-
-## The importance of Quorum
-
-The central purpose of HARP is to enforce full Quorum on any Postgres cluster
-it manages. Quorum is merely a term generally applied to a voting body that
-mandates a certain minimum of attendees are available to make a decision. Or
-perhaps even more simply: Majority Rules.
-
-In order for any vote to end in a result other than a tie, an odd number of
-nodes must constitute the full cluster membership. Quorum however does not
-strictly demand this restriction; a simple majority will suffice. This means
-that in a cluster of N nodes, Quorum requires a minimum of N/2+1 nodes to hold
-a meaningful vote.
-
-All of this ensures the cluster is always in agreement regarding which node
-should be "in charge". For a BDR cluster consisting of multiple nodes, this
-determines which node is the primary write target. HARP designates this node
-as the Lead Master.
-
-## Reducing write targets
-
-The consequence of ignoring the concept of Quorum, or applying it
-insufficiently, may lead to a Split Brain scenario where the "correct" write
-target is ambiguous or unknowable. In a standard Postgres cluster, it is
-important that only a single node is ever writable and sending replication
-traffic to the remaining nodes.
-
-Even in Multi-Master capable approaches such as BDR, it can be beneficial to
-reduce the amount of necessary conflict management to derive identical data
-across the cluster. In clusters that consist of multiple BDR nodes per physical
-location or region, this usually means a single BDR node acts as a "Leader" and
-remaining nodes are "Shadows". These Shadow nodes are still writable, but doing
-so is discouraged unless absolutely necessary.
-
-By leveraging Quorum, it's possible for all nodes to agree exactly which
-Postgres node should represent the entire cluster, or a local BDR region. Any
-nodes that lose contact with the remainder of the Quorum, or are overruled by
-it, by definition cannot become the cluster Leader.
-
-This prevents Split Brain situations where writes unintentionally reach two
-Postgres nodes. Unlike technologies such as VPNs, Proxies, load balancers, or
-DNS, a Quorum-derived consensus cannot be circumvented by mis-configuration or
-network partitions. So long as it's possible to contact the Consensus layer to
-determine the state of the Quorum maintained by HARP, only one target is ever
-valid.
-
-## Basic architecture
-
-The design of HARP comes in essentially two parts consisting of a Manager and
-a Proxy. The following diagram describes how these interact with a single
-Postgres instance:
-
-![HARP Unit](../images/ha-unit.png)
-
-The Consensus Layer is an external entity where Harp Manager maintains
-information it learns about its assigned Postgres node, and HARP Proxy
-translates this information to a valid Postgres node target. Because Proxy
-obtains the node target from the Consensus Layer, several such instances may
-exist independently.
-
-While using BDR itself as the Consensus Layer, each server node resembles this
-variant instead.
-
-![HARP Unit w/BDR Consensus](../images/ha-unit-bdr.png)
-
-In either case, each unit consists of the following elements:
-
-* A Postgres or EDB instance
-* A Consensus Layer resource, meant to track various attributes of the Postgres
-  instance
-* A HARP Manager process to convey the state of the Postgres node to the
-  Consensus Layer
-* A HARP Proxy service that directs traffic to the proper Lead Master node,
-  as derived from the Consensus Layer
-
-Not every application stack has access to additional node resources
-specifically for the Proxy component, so it can be combined with the
-application server to simplify the stack itself.
-
-This is a typical design using two BDR nodes in a single Data Center organized in a Lead Master / Shadow Master configuration:
-
-![HARP Cluster](../images/ha-ao.png)
-
-Note that when using BDR itself as the HARP Consensus Layer, at least three
-fully qualified BDR nodes must be present to ensure a quorum majority.
-
-![HARP Cluster w/BDR Consensus](../images/ha-ao-bdr.png)
-
-(Not shown in the above diagram are connections between BDR nodes.)
-
-## How it works
-
-When managing a BDR cluster, HARP maintains at most one "Leader" node per
-defined Location. Canonically this is referred to as the Lead Master. Other BDR
-nodes which are eligible to take this position are Shadow Master state until
-such a time they take the Leader role.
-
-Applications may contact the current Leader only through the Proxy service.
-Since the Consensus Layer requires Quorum agreement before conveying Leader
-state, any and all Proxy services will direct traffic to that node.
-
-At a high level, this is ultimately what prevents application interaction with
-multiple nodes simultaneously.
-
-### Determining a Leader
-
-As an example, consider the role of Lead Master within a locally subdivided
-BDR Always-On group as may exist within a single data center. When any
-Postgres or Manager resource is started, and after a configurable refresh
-interval, the following must occur:
-
-1. The Manager checks the status of its assigned Postgres resource.
-    - If Postgres is not running, try again after configurable timeout.
-    - If Postgres is running, continue.
-2. The Manager checks the status of the Leader lease in the Consensus Layer.
-    - If the lease is unclaimed, acquire it and assign the identity of
-      the Postgres instance assigned to this Manager. This lease duration is
-      configurable, but setting it too low may result in unexpected leadership
-      transitions.
-    - If the lease is already claimed by us, renew the lease TTL.
-    - Otherwise do nothing.
-
-Obviously a lot more happens here, but this simplified version should explain
-what's happening. The Leader lease can only be held by one node, and if it's
-held elsewhere, HARP Manager gives up and tries again later.
-
-!!! Note
-    Depending on the chosen Consensus Layer, rather than repeatedly looping to
-    check the status of the Leader lease, HARP will subscribe to notifications
-    instead. In this case, it can respond immediately any time the state of the
-    lease changes, rather than polling. Currently this functionality is
-    restricted to the etcd Consensus Layer.
-
-This means HARP itself does not hold elections or manage Quorum; this is
-delegated to the Consensus Layer. The act of obtaining the lease must be
-acknowledged by a Quorum of the Consensus Layer, so if the request succeeds,
-that node leads the cluster in that Location.
-
-### Connection routing
-
-Once the role of the Lead Master is established, connections are handled
-with a similar deterministic result as reflected by HARP Proxy. Consider a case
-where HARP Proxy needs to determine the connection target for a particular backend
-resource:
-
-1. HARP Proxy interrogates the Consensus layer for the current Lead Master in
-   its configured location.
-2. If this is unset or in transition;
-    - New client connections to Postgres are barred, but clients will
-      accumulate and be in a paused state until a Lead Master appears.
-    - Existing client connections are allowed to complete current transaction,
-      and are then reverted to a similar pending state as new connections.
-3. Client connections are forwarded to the Lead Master.
-
-Note that the interplay demonstrated in this case does not require any
-interaction with either HARP Manager or Postgres. The Consensus Layer itself
-is the source of all truth from the Proxy's perspective.
-
-### Colocation
-
-The arrangement of the work units is such that their organization is required
-to follow these principles:
-
-1. The Manager and Postgres units must exist concomitantly within the same
-   node.
-2. The contents of the Consensus Layer dictate the prescriptive role of all
-   operational work units.
-
-This delegates cluster Quorum responsibilities to the Consensus Layer itself,
-while HARP leverages it for critical role assignments and key/value storage.
-Neither storage or retrieval will succeed if the Consensus Layer is inoperable
-or unreachable, thus preventing rogue Postgres nodes from accepting
-connections.
-
-As a result, the Consensus Layer should generally exist outside of HARP or HARP
-managed nodes for maximum safety. Our reference diagrams reflect this in order
-to encourage such separation, though it is not required.
-
-!!! Note
-    In order to operate and manage cluster state, BDR contains its own
-    implementation of the Raft Consensus model. HARP may be configured to
-    leverage this same layer to reduce reliance on external dependencies and
-    to preserve server resources. However, there are certain drawbacks to this
-    approach that are discussed in further depth in the section on the
-    [Consensus Layer](09_consensus-layer).
-
-## Recommended architecture and use
-
-HARP was primarily designed to represent a BDR Always-On architecture which
-resides within two (or more) Data Centers and consists of at least five BDR
-nodes. This does not count any Logical Standby nodes.
-
-The current and standard representation of this can be seen in the following
-diagram:
-
-![BDR Always-On Reference Architecture](../images/bdr-ao-spec.png)
-
-In this diagram, HARP Manager would exist on BDR Nodes 1-4. The initial state
-of the cluster would be that BDR Node 1 is the Lead master of DC A, and BDR
-Node 3 is the Lead Master of DC B.
-
-This would result in any HARP Proxy resource in DC A connecting to BDR Node 1,
-and likewise the HARP Proxy resource in DC B connecting to BDR Node 3.
-
-!!! Note
-    While this diagram only shows a single HARP Proxy per DC, this is merely
-    illustrative and should not be considered a Single Point of Failure. Any
-    number of HARP Proxy nodes may exist, and they will all direct application
-    traffic to the same node.
-
-### Location configuration
-
-In order for multiple BDR nodes to be eligible to take the Lead Master lock in
-a location, a Location must be defined within the `config.yml` configuration
-file.
-
-To reproduce the diagram above, we would have these lines in the `config.yml`
-configuration for BDR Nodes 1 and 2:
-
-```yaml
-location: dca
-```
-
-And for BDR Nodes 3 and 4:
-
-```yaml
-location: dcb
-```
-
-This applies to any HARP Proxy nodes which are designated in those respective
-data centers as well.
-
-### BDR 3.7 compatibility
-
-BDR 3.7 and above offers more direct Location definition by assigning a
-Location to the BDR node itself. This is done by calling the following SQL
-API function while connected to the BDR node. So for BDR Nodes 1 and 2, we
-might do this:
-
-```sql
-SELECT bdr.set_node_location('dca');
-```
-
-And for BDR Nodes 3 and 4:
-
-```sql
-SELECT bdr.set_node_location('dcb');
-```
-
-Afterwards, future versions of HARP Manager would derive the `location` field
-directly from BDR itself. This HARP functionality is not available yet, so we
-recommend using this and the setting in `config.yml` until HARP reports
-compatibility with this BDR API method.
-
-
->>>>>>> 11a8f18d

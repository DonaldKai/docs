--- conflicted
+++ resolved
@@ -28,13 +28,8 @@
 
 At this time, TPA has enabled upgrades only from PGD 3.7 to 4 and PGD 4 to 5.
 If you're moving from 3.7 to 5 and want automation, you need to use this
-<<<<<<< HEAD
 two-step upgrade path. Potentially, your proxy architecture will change
 multiple times from HA Proxy to HARP and finally to PGD Proxy.
-=======
-two-step upgrade path. Using this process, it's possible your proxy architecture will change
-multiple times: from HA Proxy to HARP and then to PGD Proxy.
->>>>>>> 835f3c41
 
 Significant development was done to make upgrading directly from 3.7 to 5
 possible and easier. We've expanded the database versions supported with PGD 5

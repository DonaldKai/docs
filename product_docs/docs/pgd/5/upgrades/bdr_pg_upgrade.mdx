--- conflicted
+++ resolved
@@ -33,7 +33,6 @@
     redirect them to another node in the PGD cluster.
 -   Configure peer authentication for both Postgres clusters. bdr_pg_upgrade
     requires peer authentication.
-<<<<<<< HEAD
 -   The same PGD version must be installed on both clusters.
 -   The PGD version must be 4.1.0 or above. Version 3.7.22 and later is also supported.
 -   The new cluster must be in a shutdown state.
@@ -41,15 +40,7 @@
 -   The new cluster must be already initialized and configured as needed to
     match the old cluster configuration.
 -   Databases, tables, and other objects must not exist in the new cluster.
-=======
--   PGD versions on both Postgres clusters must be exactly the same.
--   PGD versions must be 4.1.0 or later. PGD version 3.7.22 and later is also supported.
--   The new Postgres cluster must be in a shutdown state.
--   You must install PGD packages in the new Postgres cluster.
--   The new Postgres cluster must be already initialized and configured as needed to
-    match the old Postgres cluster configuration.
--   Databases, tables, and other objects must not exist in the new Postgres cluster.
->>>>>>> 519ac573
+
 
 We also recommend having the old Postgres cluster up prior to running bdr_pg_upgrade.
 The CLI starts the old Postgres cluster if it's shut down.

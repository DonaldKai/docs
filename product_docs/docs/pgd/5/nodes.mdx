---
title: Node management
redirects: 
  - ../bdr/nodes

---

Each database that's member of a PGD group must be represented by its own
node. A node is a unique identifier of a database in a PGD group.

At present, each node can be a member of just one node group. (This might be
extended in later releases.) Each node can subscribe to one or more
replication sets to give fine-grained control over replication.

A PGD group might also contain zero or more subgroups, allowing you to create a variety
of different architectures.

## Creating and joining a PGD group

For PGD, every node must connect to every other node. To make
configuration easy, when a new node joins, it configures all
existing nodes to connect to it. For this reason, every node, including
the first PGD node created, must know the [PostgreSQL connection string](https://www.postgresql.org/docs/current/libpq-connect.html#LIBPQ-CONNSTRING),
sometimes referred to as a data source name (DSN), that other nodes
can use to connect to it. Both formats of connection string are supported.
So you can use either key-value format, like `host=myhost port=5432 dbname=mydb`,
or URI format, like `postgresql://myhost:5432/mydb`.

The SQL function [`bdr.create_node_group()`](reference/nodes-management-interfaces/#bdrcreate_node_group) creates the PGD group
from the local node. Doing so activates PGD on that node and allows other
nodes to join the PGD group, which consists of only one node at that point.
At the time of creation, you must specify the connection string for other
nodes to use to connect to this node.

Once the node group is created, every further node can join the PGD
group using the [`bdr.join_node_group()`](reference/nodes-management-interfaces/#bdrjoin_node_group) function.

Alternatively, use the command line utility [`bdr_init_physical`](reference/nodes/#bdr_init_physical) to
create a new node, using `pg_basebackup` (or a physical standby) of an existing
node. If using `pg_basebackup`, the `bdr_init_physical` utility can optionally
specify the base backup of only the target database. The earlier
behavior was to back up the entire database cluster. With this utility, the activity
completes faster and also uses less space because it excludes
unwanted databases. If you specify only the target database, then the excluded
databases get cleaned up and removed on the new node.

When a new PGD node is joined to an existing PGD group or a node subscribes
to an upstream peer, before replication can begin the system must copy the
existing data from the peer nodes to the local node. This copy must be
carefully coordinated so that the local and remote data starts out
identical. It's not enough to use `pg_dump` yourself. The BDR
extension provides built-in facilities for making this initial copy.

During the join process, the BDR extension synchronizes existing data
using the provided source node as the basis and creates all metadata
information needed for establishing itself in the mesh topology in the PGD
group. If the connection between the source and the new node disconnects during
this initial copy, restart the join process from the
beginning.

The node that is joining the cluster must not contain any schema or data
that already exists on databases in the PGD group. We recommend that the
newly joining database be empty except for the BDR extension. However,
it's important that all required database users and roles are created.

Optionally, you can skip the schema synchronization using the `synchronize_structure`
parameter of the [`bdr.join_node_group()`](reference/nodes-management-interfaces/#bdrjoin_node_group) function. In this case, the schema must
already exist on the newly joining node.

We recommend that you select the source node that has the best connection (the
closest) as the source node for joining. Doing so lowers the time
needed for the join to finish.

Coordinate the join procedure using the Raft consensus algorithm, which
requires most existing nodes to be online and reachable.

The logical join procedure (which uses the [`bdr.join_node_group()`](reference/nodes-management-interfaces/#bdrjoin_node_group) function)
performs data sync doing `COPY` operations and uses multiple writers
(parallel apply) if those are enabled.

Node join can execute concurrently with other node joins for the majority of
the time taken to join. However, only one regular node at a time can be in
either of the states PROMOTE or PROMOTING, which are typically fairly short if
all other nodes are up and running. Otherwise the join is serialized at
this stage. The subscriber-only nodes are an exception to this rule, and they
can be concurrently in PROMOTE and PROMOTING states as well, so their join
process is fully concurrent.

The join process uses only one node as the source, so it can be
executed when nodes are down if a majority of nodes are available.
This can cause a complexity when running logical join.
During logical join, the commit timestamp of rows copied from the source
node is set to the latest commit timestamp on the source node.
Committed changes on nodes that have a commit timestamp earlier than this
(because nodes are down or have significant lag) can conflict with changes
from other nodes. In this case, the newly joined node can be resolved
differently to other nodes, causing a divergence. As a result, we recommend
not running a node join when significant replication lag exists between nodes.
If this is necessary, run LiveCompare on the newly joined node to
correct any data divergence once all nodes are available and caught up.

`pg_dump` can fail when there is concurrent DDL activity on the source node
because of cache-lookup failures. Since [`bdr.join_node_group()`](reference/nodes-management-interfaces/#bdrjoin_node_group) uses `pg_dump`
internally, it might fail if there's concurrent DDL activity on the source node.
Retrying the join works in that case.

### Joining a heterogeneous cluster

PGD 4.0 node can join a EDB Postgres Distributed cluster running 3.7.x at a specific
minimum maintenance release (such as 3.7.6) or a mix of 3.7 and 4.0 nodes.
This procedure is useful when you want to upgrade not just the PGD
major version but also the underlying PostgreSQL major
version. You can achieve this by joining a 3.7 node running on
PostgreSQL 12 or 13 to a EDB Postgres Distributed cluster running 3.6.x on
PostgreSQL 11. The new node can also
run on the same PostgreSQL major release as all of the nodes in the
existing cluster.

PGD ensures that the replication works correctly in all directions
even when some nodes are running 3.6 on one PostgreSQL major release and
other nodes are running 3.7 on another PostgreSQL major release. But
we recommend that you quickly bring the cluster into a
homogenous state by parting the older nodes once enough new nodes
join the cluster. Don't run any DDLs that might
not be available on the older versions and vice versa.

A node joining with a different major PostgreSQL release can't use
physical backup taken with [`bdr_init_physical`](reference/nodes/#bdr_init_physical), and the node must join
using the logical join method. This is necessary because the major
PostgreSQL releases aren't on-disk compatible with each other.

When a 3.7 node joins the cluster using a 3.6 node as a
source, certain configurations, such as conflict resolution,
aren't copied from the source node. The node must be configured
after it joins the cluster.

### Connection DSNs and SSL (TLS)

The DSN of a node is simply a `libpq` connection string, since nodes connect
using `libpq`. As such, it can contain any permitted `libpq` connection
parameter, including those for SSL. The DSN must work as the
connection string from the client connecting to the node in which it's
specified. An example of such a set of parameters using a client certificate is:

```ini
sslmode=verify-full sslcert=bdr_client.crt sslkey=bdr_client.key
sslrootcert=root.crt
```

With this setup, the files `bdr_client.crt`, `bdr_client.key`, and
`root.crt` must be present in the data directory on each node, with the
appropriate permissions.
For `verify-full` mode, the server's SSL certificate is checked to
ensure that it's directly or indirectly signed with the `root.crt` certificate
authority and that the host name or address used in the connection matches the
contents of the certificate. In the case of a name, this can match a Subject
Alternative Name or, if there are no such names in the certificate, the
Subject's Common Name (CN) field.
Postgres doesn't currently support subject alternative names for IP
addresses, so if the connection is made by address rather than name, it must
match the CN field.

The CN of the client certificate must be the name of the user making the
PGD connection.
This is usually the user postgres. Each node requires matching
lines permitting the connection in the `pg_hba.conf` file. For example:

```ini
hostssl all         postgres 10.1.2.3/24 cert
hostssl replication postgres 10.1.2.3/24 cert
```

Another setup might be to use `SCRAM-SHA-256` passwords instead of client
certificates and not verify the server identity as long as
the certificate is properly signed. Here the DSN parameters might be:

```ini
sslmode=verify-ca sslrootcert=root.crt
```

The corresponding `pg_hba.conf` lines are:

```ini
hostssl all         postgres 10.1.2.3/24 scram-sha-256
hostssl replication postgres 10.1.2.3/24 scram-sha-256
```

In such a scenario, the postgres user needs a `.pgpass` file
containing the correct password.

## Witness nodes

If the cluster has an even number of nodes, it might be useful to create
an extra node to help break ties in the event of a network split (or
network partition, as it is sometimes called).

Rather than create an additional full-size node, you can create a micro node,
sometimes called a witness node. This is a normal PGD node that
is deliberately set up not to replicate any tables or data to it.

## Logical standby nodes

PGD allows you to create a *logical standby node*, also known as an offload
node, a read-only node, receive-only node, or logical-read replicas.
A master node can have zero, one, or more logical standby nodes.

!!! Note
    Logical standby nodes can be used in environments where network traffic
    between data centers is a concern; otherwise having more data nodes per
    location is always preferred.

With a physical standby node, the node never comes up fully, forcing it to
stay in continual recovery mode.
PGD allows something similar. [`bdr.join_node_group`](reference/nodes-management-interfaces/#bdrjoin_node_group) has the `pause_in_standby`
option to make the node stay in half-way-joined as a logical standby node.
Logical standby nodes receive changes but don't send changes made locally
to other nodes.

Later, if you want, use []`bdr.promote_node()`](reference/nodes-management-interfaces/#bdrpromote_node) to move the logical standby into a
full, normal send/receive node.

A logical standby is sent data by one source node, defined by the DSN in
[`bdr.join_node_group`](reference/nodes-management-interfaces/#bdrjoin_node_group). Changes from all other nodes are received from this one
source node, minimizing bandwidth between multiple sites.

There are multiple options for high availability:

-   If the source node dies, one physical standby can be promoted to a master.
    In this case, the new master can continue to feed any or all logical standby nodes.

-   If the source node
    dies, one logical standby can be promoted to a full node and replace the source
    in a failover operation similar to single-master operation. If there
    are multiple logical standby nodes, the other nodes can't follow the new master,
    so the effectiveness of this technique is limited to one logical
    standby.

In case a new standby is created from an existing PGD node,
the needed replication slots for operation aren't synced to the
new standby until at least 16 MB of LSN has elapsed since the group
slot was last advanced. In extreme cases, this might require a full
16 MB before slots are synced or created on the streaming replica. If
a failover or switchover occurs during this interval, the
streaming standby can't be promoted to replace its PGD node, as the
group slot and other dependent slots don't exist yet.

The slot sync-up process on the standby solves this by invoking a function
on the upstream. This function moves the group slot in the
entire EDB Postgres Distributed cluster by performing WAL switches and requesting all PGD
peer nodes to replay their progress updates. This causes the
group slot to move ahead in a short time span. This reduces the time
required by the standby for the initial slot's sync-up, allowing for
faster failover to it, if required.

On PostgreSQL, it's important to ensure that the slot's sync-up completes on
the standby before promoting it. You can run the following query on the
standby in the target database to monitor and ensure that the slots
synced up with the upstream. The promotion can go ahead when this query
returns `true`.

```sql
SELECT true FROM pg_catalog.pg_replication_slots WHERE
    slot_type = 'logical' AND confirmed_flush_lsn IS NOT NULL;
```

You can also nudge the slot sync-up process in the entire PGD
cluster by manually performing WAL switches and by requesting all PGD
peer nodes to replay their progress updates. This activity causes
the group slot to move ahead in a short time and also hastens the
slot sync-up activity on the standby. You can run the following queries
on any PGD peer node in the target database for this:

```sql
SELECT bdr.run_on_all_nodes('SELECT pg_catalog.pg_switch_wal()');
SELECT bdr.run_on_all_nodes('SELECT bdr.request_replay_progress_update()');
```

Use the monitoring query on the standby to check that these
queries do help in faster slot sync-up on that standby.

Logical standby nodes can be protected using physical standby nodes,
if desired, so Master->LogicalStandby->PhysicalStandby. You can't
cascade from LogicalStandby to LogicalStandby.

A logical standby does allow write transactions, so the restrictions
of a physical standby don't apply. You can use this to great benefit, since
it allows the logical standby to have additional indexes, longer retention
periods for data, intermediate work tables, LISTEN/NOTIFY, temp tables,
materialized views, and other differences.

Any changes made locally to logical standbys that commit before the promotion
aren't sent to other nodes. All transactions that commit after promotion
are sent onwards. If you perform writes to a logical standby,
take care to quiesce the database before promotion.

You might make DDL changes to logical standby nodes but they aren't
replicated and they don't attempt to take global DDL locks. PGD functions
that act similarly to DDL also aren't replicated. See [DDL replication](ddl).
If you made incompatible DDL changes to a logical standby,
then the database is a *divergent node*. Promotion of a divergent
node currently results in replication failing.
As a result, plan to either ensure that a logical standby node
is kept free of divergent changes if you intend to use it as a standby, or
ensure that divergent nodes are never promoted.

## Physical standby nodes

PGD also enables you to create traditional physical standby failover
nodes. These are commonly intended to directly replace a PGD
node in the cluster after a short promotion procedure. As with
any standard Postgres cluster, a node can have any number of these
physical replicas.

There are, however, some minimal prerequisites for this to work properly
due to the use of replication slots and other functional requirements in
PGD:

-   The connection between PGD primary and standby uses streaming
    replication through a physical replication slot.
-   The standby has:
    -   `recovery.conf` (for PostgreSQL &lt;12, for PostgreSQL 12+ these settings are in `postgres.conf`):
        -   `primary_conninfo` pointing to the primary
        -   `primary_slot_name` naming a physical replication slot on the primary to be used only by this standby
    -   `postgresql.conf`:
        -   `shared_preload_libraries = 'bdr'`, there can be other plugins in the list as well, but don't include pglogical
        -   `hot_standby = on`
        -   `hot_standby_feedback = on`
-   The primary has:
    -   `postgresql.conf`:
        -   [`bdr.standby_slot_names`](reference/pgdpostgres-settings/#bdrstandby_slot_names) specifies the physical
            replication slot used for the standby's `primary_slot_name`.

While this is enough to produce a working physical standby of a PGD
node, you need to address some additional concerns.

Once established, the standby requires enough time and WAL traffic
to trigger an initial copy of the primary's other PGD-related
replication slots, including the PGD group slot. At minimum, slots on a
standby are live and can survive a failover only if they report
a nonzero `confirmed_flush_lsn` as reported by `pg_replication_slots`.

As a consequence, check physical standby nodes in newly initialized PGD
clusters with low amounts of write activity before
assuming a failover will work normally. Failing to take this precaution
can result in the standby having an incomplete subset of required
replication slots needed to function as a PGD node, and thus an
aborted failover.

The protection mechanism that ensures physical standby nodes are up to date
and can be promoted (as configured [`bdr.standby_slot_names`](reference/pgdpostgres-settings/#bdrstandby_slot_names)) affects the
overall replication latency of the PGD group. This is because the group replication
happens only when the physical standby nodes are up to date.

For these reasons, we generally recommend to use either logical standby nodes
or a subscribe-only group instead of physical standby nodes. They both
have better operational characteristics in comparison.

You can can manually ensure the group slot is advanced on all nodes
(as much as possible), which helps hasten the creation of PGD-related
replication slots on a physical standby using the following SQL syntax:

```sql
SELECT bdr.move_group_slot_all_nodes();
```

Upon failover, the standby must perform one of two actions to replace
the primary:

-   Assume control of the same IP address or hostname as the primary.
-   Inform the EDB Postgres Distributed cluster of the change in address by executing the
    [bdr.alter_node_interface](reference/nodes-management-interfaces/#bdralter_node_interface) function on all other PGD nodes.

Once this is done, the other PGD nodes reestablish communication
with the newly promoted standby -> primary node. Since replication
slots are synchronized only periodically, this new primary might reflect
a lower LSN than expected by the existing PGD nodes. If this is the
case, PGD fast forwards each lagging slot to the last location
used by each PGD node.

Take special note of the [`bdr.standby_slot_names`](reference/pgdpostgres-settings/#bdrstandby_slot_names) parameter as
well. It's important to set it in a EDB Postgres Distributed cluster where there is a
primary -> physical standby relationship or when using subscriber-only groups.

PGD maintains a group slot that always reflects the state of the
cluster node showing the most lag for any outbound replication.
With the addition of a physical
replica, PGD must be informed that there is a nonparticipating node
member that, regardless, affects the state of the group slot.

Since the standby doesn't directly communicate with the other PGD
nodes, the `standby_slot_names` parameter informs PGD to consider named
slots as needed constraints on the group slot as well. When set, the
group slot is held if the standby shows lag, even if the group
slot is normally advanced.

As with any physical replica, this type of standby can also be
configured as a synchronous replica. As a reminder, this requires:

-   On the standby:
    -   Specifying a unique `application_name` in `primary_conninfo`
-   On the primary:
    -   Enabling `synchronous_commit`
    -   Including the standby `application_name` in `synchronous_standby_names`

It's possible to mix physical standby and other PGD nodes in
`synchronous_standby_names`. CAMO and Eager All-Node Replication use
different synchronization mechanisms and don't work with synchronous
replication. Make sure `synchronous_standby_names` doesn't
include any PGD node if either CAMO or Eager All-Node Replication is used.
Instead use only non-PGD nodes, for example, a physical standby.

## Subgroups

A group can also contain zero or more subgroups. Each subgroup can be
allocated to a specific purpose in the top-level parent group. The
node_group_type specifies the type when the subgroup is created.

### Subscriber-only groups

As the name suggests, this type of node
subscribes only to replication changes from other nodes in the cluster. However,
no other nodes receive replication changes from `subscriber-only`
nodes. This is somewhat similar to logical standby nodes. But in contrast
to logical standby, the `subscriber-only` nodes are fully joined to
the cluster. They can receive replication changes from all other nodes
in the cluster and hence aren't affected by unavailability or
parting of any one node in the cluster.

A `subscriber-only` node is a fully joined
PGD node and hence it receives all replicated DDLs and acts on those. It
also uses Raft to consistently report its status to all nodes in the
cluster. The `subscriber-only` node doesn't have Raft voting rights and
hence can't become a Raft leader or participate in the leader
election. Also, while it receives replicated DDLs, it doesn't
participate in DDL or DML lock acquisition. In other words, a currently
down `subscriber-only` node doesn't stop a DML lock from being acquired.

The `subscriber-only` node forms the building block for PGD Tree
topology. In this topology, a small number of fully active
nodes are replicating changes in all directions. A large
number of `subscriber-only` nodes receive only changes but never
send any changes to any other node in the cluster. This topology avoids
connection explosion due to a large number of nodes, yet provides
an extremely large number of `leaf` nodes that you can use to consume the
data.

To make use of `subscriber-only` nodes, first
create a PGD group of type `subscriber-only`. Make it a subgroup of
the group from which the member nodes receive the replication
changes. Once you create the subgroup, all nodes that intend to become
`subscriber-only` nodes must join the subgroup. You can create more than one
subgroup of `subscriber-only` type, and they can have
different parent groups.

Once a node successfully joins the `subscriber-only` subgroup, it
becomes a `subscriber-only` node and starts receiving replication changes
for the parent group. Any changes made directly on the `subscriber-only`
node aren't replicated.

See [`bdr.create_node_group()`](reference/nodes-management-interfaces/#bdrcreate_node_group) to know how to create a subgroup of a
specific type and belonging to a specific parent group.

#### Notes

Since a `subscriber-only` node doesn't replicate changes to any node in
the cluster, it can't act as a source for syncing replication changes
when a node is parted from the cluster. But if the `subscriber-only`
node already received and applied replication changes from the
parted node that no other node in the cluster currently has, then that
causes inconsistency between the nodes.

For now, you can solve this by setting [`bdr.standby_slot_names`](reference/pgdpostgres-settings/#bdrstandby_slot_names)
and [`bdr.standby_slots_min_confirmed`](reference/pgdpostgres-settings/#bdrstandby_slots_min_confirmed) so that there
is always a fully active PGD node that is ahead of the `subscriber-only`
nodes.

## Decoding worker

PGD4 provides an option to enable a decoding worker process that performs
decoding once, no matter how many nodes are sent data. This introduces a
new process, the WAL decoder, on each PGD node. One WAL sender process still
exists for each connection, but these processes now just perform the task of
sending and receiving data. Taken together, these changes reduce the CPU
overhead of larger PGD groups and also allow higher replication throughput
since the WAL sender process now spends more time on communication.

`enable_wal_decoder` is an option for each PGD group, which is currently
disabled by default. You can use [`bdr.alter_node_group_config()`](reference/nodes-management-interfaces/#bdralter_node_group_config) to enable or
disable the decoding worker for a PGD group.

When the decoding worker is enabled, PGD stores logical change record (LCR)
files to allow buffering of changes between decoding and when all
subscribing nodes received data. LCR files are stored under the
`pg_logical` directory in each local node's data directory. The number and
size of the LCR files varies as replication lag increases, so this also
needs monitoring. The LCRs that aren't required by any of the PGD nodes are cleaned
periodically. The interval between two consecutive cleanups is controlled by
`bdr.lcr_cleanup_interval`, which defaults to 3 minutes. The cleanup is
disabled when `bdr.lcr_cleanup_interval` is zero.

// <!-- TODO: Resolve reference for bdr.lcr_cleanup_interval -->

When disabled, logical decoding is performed by the WAL sender process for each
node subscribing to each node. In this case, no LCR files are written.

Even though the decoding worker is enabled for a PGD group, following
GUCs control the production and use of LCR per node. By default
these are `false`. For production and use of LCRs, enable the
decoding worker for the PGD group and set these GUCs to `true` on each of the nodes in the PGD group.

-   `bdr.enable_wal_decoder` &mdash; When turned `false`, all WAL
    senders using LCRs restart to use WAL directly. When `true`
    along with the PGD group config, a decoding worker process is
    started to produce LCR and WAL Senders use LCR.
-   `bdr.receive_lcr` &mdash; When `true` on the subscribing node, it requests WAL
    sender on the publisher node to use LCRs if available.

// <!-- TODO: Resolve reference for bdr.enable_wal_decoder and receive_lcr -->

### Notes

As of now, a decoding worker decodes changes corresponding to the node where it's
running. A logical standby is sent changes from all the nodes in the PGD group
through a single source. Hence a WAL sender serving a logical standby can't
use LCRs right now.

A subscriber-only node receives changes from respective nodes directly. Hence
a WAL sender serving a subscriber-only node can use LCRs.

Even though LCRs are produced, the corresponding WALs are still retained similar
to the case when a decoding worker isn't enabled. In the future, it might be possible
to remove WAL corresponding the LCRs, if they aren't otherwise required.

For reference, the first 24 characters of an LCR file name are similar to those
in a WAL file name. The first 8 characters of the name are all '0' right now.
In the future, they are expected to represent the TimeLineId similar to the first 8
characters of a WAL segment file name. The following sequence of 16 characters
of the name is similar to the WAL segment number, which is used to track LCR
changes against the WAL stream.

However, logical changes are
reordered according to the commit order of the transactions they belong to.
Hence their placement in the LCR segments doesn't match the placement of
corresponding WAL in the WAL segments.

The set of last 16 characters represents the
subsegment number in an LCR segment. Each LCR file corresponds to a
subsegment. LCR files are binary and variable sized. The maximum size of an
LCR file can be controlled by `bdr.max_lcr_segment_file_size`, which
defaults to 1 GB.

## Node restart and down node recovery

PGD is designed to recover from node restart or node disconnection.
The disconnected node rejoins the group by reconnecting
to each peer node and then replicating any missing data from that node.

When a node starts up, each connection begins showing up in [bdr.node_slots](reference/catalogs-visible/#bdrnode_slots) with
`bdr.node_slots.state = catchup` and begins replicating missing data.
Catching up continues for a period of time that depends on the
amount of missing data from each peer node and will likely increase
over time, depending on the server workload.

If the amount of write activity on each node isn't uniform, the catchup period
from nodes with more data can take significantly longer than other nodes.
Eventually, the slot state changes to `bdr.node_slots.state = streaming`.

Nodes that are offline for longer periods, such as hours or days,
can begin to cause resource issues for various reasons. Don't plan
on extended outages without understanding the following issues.

Each node retains change information (using one
[replication slot](https://www.postgresql.org/docs/current/logicaldecoding-explanation.html)
for each peer node) so it can later replay changes to a temporarily unreachable node.
If a peer node remains offline indefinitely, this accumulated change information
eventually causes the node to run out of storage space for PostgreSQL
transaction logs (*WAL* in `pg_wal`), and likely causes the database server
to shut down with an error similar to this:

```
PANIC: could not write to file "pg_wal/xlogtemp.559": No space left on device
```

Or, it might report other out-of-disk related symptoms.

In addition, slots for offline nodes also hold back the catalog xmin, preventing
vacuuming of catalog tables.

On EDB Postgres Extended Server and EDB Postgres Advanced Server, offline nodes
also hold back freezing of data to prevent losing conflict-resolution data
(see [Origin conflict detection](consistency/conflicts)).

Administrators must monitor for node outages (see [monitoring](monitoring/))
and make sure nodes have enough free disk space. If the workload is
predictable, you might be able to calculate how much space is used over time,
allowing a prediction of the maximum time a node can be down before critical
issues arise.

Don't manually remove replication slots created by PGD. If you do, the cluster
becomes damaged and the node that was using the
slot must be parted from the cluster, as described in [Replication slots created by PGD](#replication-slots-created-by-pgd).

While a node is offline, the other nodes might not yet have received
the same set of data from the offline node, so this might appear as a slight
divergence across nodes. The parting process corrects this imbalance across nodes.
(Later versions might do this earlier.)

### Replication slots created by PGD

On a PGD master node, the following replication slots are
created by PGD:

-   One *group slot*, named `bdr_<database name>_<group name>`
-   N-1 *node slots*, named `bdr_<database name>_<group name>_<node
    name>`, where N is the total number of PGD nodes in the cluster,
    including direct logical standbys, if any

!!! Warning
    Don't drop those slots. PGD creates and manages them and drops them when or if necessary.

On the other hand, you can create or drop replication slots required by software like Barman
or logical replication using the appropriate commands
for the software without any effect on PGD.
Don't start slot names used by other software with the
prefix `bdr_`.

For example, in a cluster composed of the three nodes `alpha`, `beta`, and
`gamma`, where PGD is used to replicate the `mydb` database and the
PGD group is called `mygroup`:

-   Node `alpha` has three slots:
    -   One group slot named `bdr_mydb_mygroup`
    -   Two node slots named `bdr_mydb_mygroup_beta` and
          `bdr_mydb_mygroup_gamma`
-   Node `beta` has three slots:
    -   One group slot named `bdr_mydb_mygroup`
    -   Two node slots named `bdr_mydb_mygroup_alpha` and
          `bdr_mydb_mygroup_gamma`
-   Node `gamma` has three slots:
    -   One group slot named `bdr_mydb_mygroup`
    -   Two node slots named `bdr_mydb_mygroup_alpha` and
          `bdr_mydb_mygroup_beta`

#### Group replication slot

The group slot is an internal slot used by PGD primarily to track the
oldest safe position that any node in the PGD group (including all logical
standbys) has caught up to, for any outbound replication from this node.

The group slot name is given by the function [`bdr.local_group_slot_name()`](reference/functions/#bdrlocal_group_slot_name).

The group slot can:

-   Join new nodes to the PGD group without having all existing nodes
    up and running (although the majority of nodes should be up), without
    incurring data loss in case the node that was down during join starts
    replicating again.
-   Part nodes from the cluster consistently, even if some nodes haven't
    caught up fully with the parted node.
-   Hold back the freeze point to avoid missing some conflicts.
-   Keep the historical snapshot for timestamp-based snapshots.

The group slot is usually inactive and is fast forwarded only periodically
in response to Raft progress messages from other nodes.

!!! Warning
    Don't drop the group slot. Although usually inactive, it's
    still vital to the proper operation of the EDB Postgres Distributed cluster. If you drop it,
    then some or all of the features can stop working or have
    incorrect outcomes.

### Hashing long identifiers

The name of a replication slot&mdash;like any other PostgreSQL
identifier&mdash;can't be longer than 63 bytes. PGD handles this by
shortening the database name, the PGD group name, and the name of the
node in case the resulting slot name is too long for that limit.
Shortening an identifier is carried out by replacing the final section
of the string with a hash of the string itself.

For example, consider a cluster that replicates a database
named `db20xxxxxxxxxxxxxxxx` (20 bytes long) using a PGD group named
`group20xxxxxxxxxxxxx` (20 bytes long). The logical replication slot
associated to node `a30xxxxxxxxxxxxxxxxxxxxxxxxxxx` (30 bytes long)
is called since `3597186`, `be9cbd0`, and `7f304a2` are respectively the hashes
of `db20xxxxxxxxxxxxxxxx`, `group20xxxxxxxxxxxxx`, and
`a30xxxxxxxxxxxxxxxxxxxxxxxxxx`.

```
bdr_db20xxxx3597186_group20xbe9cbd0_a30xxxxxxxxxxxxx7f304a2
```

## Removing a node from a PGD group

Since PGD is designed to recover from extended node outages, you
must explicitly tell the system if you're removing a node
permanently. If you permanently shut down a node and don't tell
the other nodes, then performance suffers and eventually
the whole system stops working.

Node removal, also called *parting*, is done using the [`bdr.part_node()`](reference/nodes-management-interfaces/#bdrpart_node)
function. You must specify the node name (as passed during node creation)
to remove a node. You can call the []`bdr.part_node()`](reference/nodes-management-interfaces/#bdrpart_node) function from any active
node in the PGD group, including the node that you're removing.

Just like the join procedure, parting is done using Raft consensus and requires a
majority of nodes to be online to work.

The parting process affects all nodes. The Raft leader manages a vote
between nodes to see which node has the most recent data from the parting node.
Then all remaining nodes make a secondary, temporary connection to the
most-recent node to allow them to catch up any missing data.

A parted node still is known to PGD but won't consume resources. A
node might be added again under the same name as a parted node.
In rare cases, you might want to clear all metadata of a parted
node by using the function [`bdr.drop_node()`](reference/nodes-management-interfaces/#bdrdrop_node).

## Removing a whole PGD group

PGD groups usually map to locations. When a location is no longer being deployed,
it's likely that the PGD group for the location will also need to be removed.

The PGD group which is being removed must be empty.  Before you can remove the 
group, you will have to part all the nodes in the group. 

### Uninstalling PGD

Dropping the PGD extension removes all the PGD objects in a node,
including metadata tables. You can do this with the following
command:

```sql
DROP EXTENSION bdr;
```

If the database depends on some PGD-specific objects, then you can't drop the PGD
extension. Examples include:

-   Tables using PGD-specific sequences such as `SnowflakeId` or `galloc`
-   Column using CRDT data types
-   Views that depend on some PGD catalog tables

Remove those dependencies before dropping the BDR extension.
For example, drop the dependent objects, alter the column
type to a non-PGD equivalent, or change the sequence type back to
`local`.

!!! Warning
    You can drop the BDR extension only if the node was
    successfully parted from its PGD node group or if it's the last
    node in the group. Dropping PGD metadata breaks replication to and from the other nodes.

!!! Warning
    When dropping a local PGD node or the BDR extension in the local
    database, any preexisting session might still try to execute a PGD-specific workflow
    and therefore fail. You can solve the problem
    by disconnecting the session and then reconnecting the client or
    by restarting the instance.

There's also a [`bdr.drop_node()`](reference/nodes-management-interfaces/#bdrdrop_node) function. Use this function only in
emergencies, such as if there's a problem with parting.

## Listing PGD topology

### Listing PGD groups

The following simple query lists all the PGD node groups of which
the current node is a member. It currently returns only one row.

```sql
SELECT node_group_name
FROM bdr.local_node_summary;
```

You can display the configuration of each node group using a more
complex query:

```sql
SELECT g.node_group_name
, ns.pub_repsets
, ns.sub_repsets
, g.node_group_default_repset     AS default_repset
, node_group_check_constraints    AS check_constraints
FROM bdr.local_node_summary ns
JOIN bdr.node_group g USING (node_group_name);
```

### Listing nodes in a PGD group

You can extract the list of all nodes in a given node group (such as `mygroup`)
from the `bdr.node_summary` view as shown in the following
example:

```sql
SELECT node_name         AS name
, node_seq_id            AS ord
, peer_state_name        AS current_state
, peer_target_state_name AS target_state
, interface_connstr      AS dsn
FROM bdr.node_summary
WHERE node_group_name = 'mygroup';
```

The read-only state of a node, as shown in the
`current_state` or in the `target_state` query columns, is indicated
as `STANDBY`.
<<<<<<< HEAD
=======

### List of node states

-   `NONE`: Node state is unset when the worker starts, expected to be set quickly
    to the current known state.
-   `CREATED`: `bdr.create_node()` was executed, but the node isn't a
    member of any EDB Postgres Distributed cluster yet.
-   `JOIN_START`: `bdr.join_node_group()` begins to join the local node to an
    existing EDB Postgres Distributed cluster.
-   `JOINING`: The node join has started and is currently at the initial sync phase,
    creating the schema and data on the node.
-   `CATCHUP`: Initial sync phase is completed. Now the join is at the last step
    of retrieving and applying transactions that were performed on the upstream
    peer node since the join started.
-   `STANDBY`:  Node join finished, but hasn't yet started to broadcast changes.
    All joins spend some time in this state, but if defined as a logical standby,
    the node continues in this state.
-   `PROMOTE`: Node was a logical standby and we just called `bdr.promote_node` to
    move the node state to `ACTIVE`. These two `PROMOTE`states have to be coherent
    to the fact that only one node can be with a state higher than `STANDBY` but
    lower than `ACTIVE`.
-   `PROMOTING`: Promotion from logical standby to full PGD node is in progress.
-   `ACTIVE`: The node is a full PGD node and is currently `ACTIVE`. This is the
    most common node status.
-   `PART_START`: Node was `ACTIVE` or `STANDBY` and we just called `bdr.part_node`
    to remove the node from the EDB Postgres Distributed cluster.
-   `PARTING`: Node disconnects from other nodes and plays no further part in
    consensus or replication.
-   `PART_CATCHUP`: Nonparting nodes synchronize any missing data from the
    recently parted node.
-   `PARTED`: Node parting operation is now complete on all nodes.

Only one node at a time can be in either of the states PROMOTE or PROMOTING.

## Node management interfaces

You can add and remove nodes dynamically using the SQL interfaces.

### bdr.create_node

This function creates a node.

#### Synopsis

```sql
bdr.create_node(node_name text, local_dsn text)
```

#### Parameters

-   `node_name` &mdash; Name of the new node. Only one node is allowed per
      database. Valid node names consist of lowercase letters, numbers,
      hyphens, and underscores.
-   `local_dsn` &mdash; Connection string to the node.

#### Notes

This function creates a record for the local node with the associated
public connection string. There can be only one local record, so once it's
created, the function reports an error if run again.

This function is a transactional function. You can roll it back and the
changes made by it are visible to the current transaction.

The function holds lock on the newly created bdr node until the end of
the transaction.

### bdr.drop_node

Drops a node.

!!! Warning
    This function isn't intended for regular use. Execute it only
    if instructed by Technical Support.

This function removes the metadata for a given node from the local
database. The node can be either:

-   The local node, in which case all the node metadata is removed,
    including information about remote nodes.
-   A remote node, in which case only metadata for that specific
    node is removed.

#### Synopsis

```sql
bdr.drop_node(node_name text, cascade boolean DEFAULT false, force boolean DEFAULT false)
```

#### Parameters

-   `node_name` &mdash; Name of an existing node.
-   `cascade` &mdash; Deprecated, will be removed in the future.
-   `force` &mdash; Circumvents all sanity checks and forces the removal of
      all metadata for the given PGD node despite a possible danger of
      causing inconsistencies. Only Technical Support uses a forced node drop
      in case of emergencies related to
      parting.

#### Notes

Before you run this, part the node using `bdr.part_node()`.

This function removes metadata for a given node from the local database. The node
can be the local node, in which case all the node metadata are removed,
including information about remote nodes. Or it can be the remote node, in
which case only metadata for that specific node is removed.

!!! Note
    PGD4 can have a maximum of 1024 node records (both ACTIVE and PARTED)
    at one time because each node has a unique sequence number
    assigned to it, for use by snowflakeid and timeshard sequences.
    PARTED nodes aren't automatically cleaned up. If this
    becomes a problem, you can use this function to remove those records.

### bdr.create_node_group

This function creates a PGD group with the local node as the only member of the group.

#### Synopsis

```sql
bdr.create_node_group(node_group_name text,
                      parent_group_name text DEFAULT NULL,
                      join_node_group boolean DEFAULT true,
                      node_group_type text DEFAULT NULL)
```

#### Parameters

-   `node_group_name` &mdash; Name of the new PGD group. As with the node
      name, valid group names must consist of only lowercase letters, numbers,
      and underscores.
-   `parent_group_name` &mdash; The name of the parent group for the subgroup.
-   `join_node_group` &mdash; This parameter helps a node to decide whether to join
     the group being created by it. The default value is `true`. This is used
     when a node is creating a shard group that it doesn't want to join.
     This can be `false` only if you specify `parent_group_name`.
-   `node_group_type` &mdash; The valid values are `NULL`, `subscriber-only`, `datanode`,
     `read coordinator`, and `write coordinator`. `subscriber-only` type is
     used to create a group of nodes that receive changes only from the
     fully joined nodes in the cluster, but they never send replication
     changes to other nodes. See [Subscriber-only groups](#subscriber-only-groups) for more details.
     `Datanode` implies that the group represents a shard, whereas the other
     values imply that the group represents respective coordinators.
     Except `subscriber-only`, the other values are reserved for future use.
     `NULL` implies a normal general-purpose node group is created.

#### Notes

This function passes a request to the local consensus worker that's running for
the local node.

The function isn't transactional. The creation of the group is a background
process, so once the function finishes, you can't roll back the changes.
Also, the changes might not be immediately visible to the current transaction.
You can call `bdr.wait_for_join_completion` to wait until they are.

The group creation doesn't hold any locks.

### bdr.drop_node_group

This function drops an empty PGD group.

#### Synopsis

```sql
bdr.drop_node_group(node_group_name text)
```

#### Parameters

-   `node_group_name` &mdash; Name of the PGD group to be dropped

#### Notes

This function passes a request to the global consensus.

The function isn't transactional because the group is dropped in the background.
Once the function has run, you can't roll back the changes.

### bdr.alter_node_group_config

This function changes the configuration parameters of an existing PGD group.
Options with NULL value (default for all of them) aren't modified.

#### Synopsis

```sql
bdr.alter_node_group_config(node_group_name text,
                            insert_to_update boolean DEFAULT NULL,
                            update_to_insert boolean DEFAULT NULL,
                            ignore_redundant_updates boolean DEFAULT NULL,
                            check_full_tuple boolean DEFAULT NULL,
                            apply_delay interval DEFAULT NULL,
                            check_constraints boolean DEFAULT NULL,
                            num_writers int DEFAULT NULL,
							              enable_wal_decoder boolean DEFAULT NULL,
							              streaming_mode text DEFAULT NULL,
                            default_commit_scope text DEFAULT NULL)
```

#### Parameters

-   `node_group_name` &mdash; Name of an existing PGD group. The local node must be part
      of the group.
-   `insert_to_update` &mdash; Reserved for backward compatibility.
-   `update_to_insert` &mdash; Reserved for backward compatibility.
<!---there appears to be something missing here --->
      versions of PGD. Use `bdr.alter_node_set_conflict_resolver` instead.
-   `ignore_redundant_updates` &mdash; Reserved for backward compatibility.
-   `check_full_tuple` &mdash; Reserved for backward compatibility.
-   `apply_delay` &mdash; Reserved for backward compatibility.
-   `check_constraints` &mdash; Whether the apply process checks the constraints
      when writing replicated data.
      This option is deprecated and will be disabled or removed in future
      versions of PGD.
-   `num_writers` &mdash; Number of parallel writers for subscription backing
     this node group. -1 means the default (as specified by the
     GUC `bdr.writers_per_subscription`) is used. Valid values
     are either -1 or a positive integer.
-   `enable_wal_decoder` &mdash; Enables/disables the decoding worker process.
      You can't enable the decoding worker process if `streaming_mode` is
      already enabled.
-   `streaming_mode` &mdash; Enables/disables streaming of large transactions.
     When set to `off`, streaming is disabled. When set to any other value,
     large transactions are decoded while they're still in progress, and the
     changes are sent to the downstream. If the value is set to `file`,
     then the incoming changes of streaming transactions are stored in a file
     and applied only after the transaction is committed on upstream. If the
     value is set to `writer`, then the incoming changes are directly sent to
     one of the writers, if available. If parallel apply is disabled or no
     writer is free to handle streaming transaction, then the changes are
     written to a file and applied after the transaction is committed. If the
     value is set to `auto`, PGD tries to intelligently pick between
     `file` and `writer`, depending on the transaction property and available
     resources. You can't enable `streaming_mode` if the WAL
     decoder is already enabled.

     For more details, see [Transaction streaming](transaction-streaming).

-   `default_commit_scope` &mdash; The commit scope to use by default,
     initially the `local` commit scope. This applies only to the
     top-level node group. You can use individual rules for different
     origin groups of the same commit scope. See
     [Origin groups](durability/commit-scopes/#origin-groups) for more details.

#### Notes

This function passes a request to the group consensus mechanism to change
the defaults. The changes made are replicated globally using the consensus
mechanism.

The function isn't transactional. The request is processed in the background
so you can't roll back the function call. Also, the changes might not be
immediately visible to the current transaction.

This function doesn't hold any locks.

!!! Warning
    When you use this function to change the `apply_delay` value, the
    change doesn't apply to nodes that are already members of the
    group.
    This restriction has little consequence on production
    use because this value normally isn't used outside of testing.

### bdr.join_node_group

This function joins the local node to an already existing PGD group.

#### Synopsis

```sql
bdr.join_node_group (
    join_target_dsn text,
    node_group_name text DEFAULT NULL,
    pause_in_standby boolean DEFAULT false,
    wait_for_completion boolean DEFAULT true,
    synchronize_structure text DEFAULT 'all'
)
```

#### Parameters

-   `join_target_dsn` &mdash; Specifies the connection string to an existing (source) node
     in the PGD group you want to add the local node to.
-   `node_group_name` &mdash; Optional name of the PGD group. Defaults to NULL, which
    tries to detect the group name from information present on the source
    node.
-   `pause_in_standby` &mdash; Optionally tells the join process to join only as a
    logical standby node, which can be later promoted to a full member.
-   `wait_for_completion` &mdash; Wait for the join process to complete before
    returning. Defaults to `true`.
-   `synchronize_structure` &mdash; Set the kind of structure (schema) synchronization
    to do during the join. Valid options are `all`, which synchronizes
    the complete database structure, and `none`, which doesn't synchronize any
    structure. However, it still synchronizes data.

If `wait_for_completion` is specified as `false`,
this is an asynchronous call that returns as soon as the joining procedure starts.
You can see progress of the join in logs and the
`bdr.event_summary` information view or by calling the
`bdr.wait_for_join_completion()` function after `bdr.join_node_group()` returns.

#### Notes

This function passes a request to the group consensus mechanism by way of the node
that the `join_target_dsn` connection string points to.
The changes made are replicated globally by the consensus mechanism.

The function isn't transactional. The joining process happens in the
background and you can't roll it back. The changes are visible only
to the local transaction if `wait_for_completion` was set to `true` or by calling
`bdr.wait_for_join_completion` later.

Node can be part of only a single group, so you can call this function only once
on each node.

Node join doesn't hold any locks in the PGD group.

### bdr.switch_node_group

This function switches the local node from its current subgroup to another subgroup within the same existing PGD node group.

#### Synopsis

```sql
bdr.switch_node_group (
    node_group_name text,
    wait_for_completion boolean DEFAULT true
)
```

#### Parameters

-   `node_group_name` &mdash; Name of the PGD group or subgroup.
-   `wait_for_completion` &mdash; Wait for the switch process to complete before
    returning. Defaults to `true`.

If `wait_for_completion` is specified as `false`,
this is an asynchronous call that returns as soon as the switching procedure starts.
You can see progress of the switch in logs and the
`bdr.event_summary` information view or by calling the
`bdr.wait_for_join_completion()` function after `bdr.switch_node_group()` returns.

#### Notes

This function passes a request to the group consensus mechanism.
The changes made are replicated globally by the consensus mechanism.

The function isn't transactional. The switching process happens in the
background and you can't roll it back. The changes are visible only
to the local transaction if `wait_for_completion` was set to `true` or by calling
`bdr.wait_for_join_completion` later.

The local node changes membership from its current subgroup to another subgroup within the same PGD node group without needing to part the cluster. The node's kind must match that of existing nodes within the target subgroup.

Node switching doesn't hold any locks in the PGD group.

Restrictions: Currently, the function only allows switching between a subgroup and its PGD node group. To effect a move between subgroups it is necessary to make two separate calls: 1) switch from subgroup to node group and, 2) switch from node group to other subgroup.


### bdr.promote_node

This function promotes a local logical standby node to a full member of the PGD group.

#### Synopsis

```sql
bdr.promote_node(wait_for_completion boolean DEFAULT true)
```

#### Notes

This function passes a request to the group consensus mechanism to change
the defaults. The changes made are replicated globally by the consensus
mechanism.

The function isn't transactional. The promotion process happens in the
background, and you can't roll it back. The changes are visible only
to the local transaction if `wait_for_completion` was set to `true` or by calling
`bdr.wait_for_join_completion` later.

The promotion process holds lock against other promotions. This lock doesn't
block other `bdr.promote_node` calls but prevents the background process of
promotion from moving forward on more than one node at a time.

### bdr.wait_for_join_completion

This function waits for the join procedure of a local node to finish.

#### Synopsis

```sql
bdr.wait_for_join_completion(verbose_progress boolean DEFAULT false)
```

#### Parameters

-   `verbose_progress` &mdash; Optionally prints information about individual steps
    taken during the join procedure.

#### Notes

This function waits until the checks state of the local node reaches the target
state, which was set by `bdr.create_node_group`, `bdr.join_node_group`, or
`bdr.promote_node`.

### bdr.part_node

Removes (parts) the node from the PGD group but doesn't remove data
from the node.

You can call the function from any active node in the PGD group, including
the node that you're removing. However, once the
node is parted, it can't part other nodes in the cluster.

!!! Note
    If you're parting the local node, you must set `wait_for_completion`
    to `false`. Otherwise, it reports an error.

!!! Warning
    This action is permanent. If you want to temporarily halt replication
    to a node, see `bdr.alter_subscription_disable()`.

#### Synopsis

```sql
bdr.part_node (
    node_name text,
	wait_for_completion boolean DEFAULT true,
	force boolean DEFAULT false
)
```

#### Parameters

-   `node_name` &mdash; Name of an existing node to part.
-   `wait_for_completion` &mdash; If `true`, the function doesn't return until the
    node is fully parted from the cluster. Otherwise the function
    starts the parting procedure and returns immediately without waiting.
    Always set to `false` when executing on the local node or when using `force`.
-   `force` &mdash; Forces removal of the node on the local node. This sets the
    node state locally if consensus can't be reached or if the node parting
    process is stuck.

!!! Warning
    Using `force = true` can leave the PGD group in an inconsistent
    state. Use it only to recover from failures in which you can't
    remove the node any other way.

#### Notes

This function passes a request to the group consensus mechanism to part
the given node. The changes made are replicated globally by the consensus
mechanism. The parting process happens in the background, and you can't
roll it back. The changes made by the parting process are visible only to
the local transaction if `wait_for_completion` was set to `true`.

With `force` set to `true`, on consensus failure, this function sets the
state of the given node only on the local node. In such a case, the function is
transactional (because the function changes the node state) and you can
roll it back. If the function is called on a node that is already in process of
parting with `force` set to `true`, it also marks the given node as
parted locally and exits. This is useful only when the consensus can't be
reached on the cluster (that is, the majority of the nodes are down) or if the
parting process is stuck. But it's important to take into
account that when the parting node that was receiving writes, the parting process
can take a long time without being stuck. The other nodes need to resynchronize
any missing data from the given node. The force parting completely skips this
resynchronization and can leave the other nodes in an inconsistent state.

The parting process doesn't hold any locks.

### bdr.alter_node_interface

This function changes the connection string (`DSN`) of a specified node.

#### Synopsis

```sql
bdr.alter_node_interface(node_name text, interface_dsn text)
```

#### Parameters

-   `node_name` &mdash; Name of an existing node to alter.
-   `interface_dsn` &mdash; New connection string for a node.

#### Notes

Run this function and make the changes only on the local node. This means that you normally execute it on every node in the
PGD group, including the node that is being changed.

This function is transactional. You can roll it back, and the changes are
visible to the current transaction.

The function holds lock on the local node.

### bdr.alter_subscription_enable

This function enables either the specified subscription or all the subscriptions of the
local PGD node. This is also known as resume subscription.
No error is thrown if the subscription is already enabled.
Returns the number of subscriptions affected by this operation.

#### Synopsis

```sql
bdr.alter_subscription_enable(
    subscription_name name DEFAULT NULL,
    immediate boolean DEFAULT false
)
```

#### Parameters

-   `subscription_name` &mdash; Name of the subscription to enable. If NULL
     (the default), all subscriptions on the local node are enabled.
-   `immediate` &mdash; This currently has no effect.

#### Notes

This function isn't replicated and affects only local node subscriptions
(either a specific node or all nodes).

This function is transactional. You can roll it back, and the current transaction can see any catalog changes. The subscription workers are started
by a background process after the transaction has committed.

### bdr.alter_subscription_disable

This function disables either the specified subscription or all the
subscriptions of the local PGD node. Optionally, it can also immediately stop
all the workers associated with the disabled subscriptions. This is also known as pause
subscription. No error is thrown if the subscription is already disabled.
Returns the number of subscriptions affected by this operation.

#### Synopsis

```sql
bdr.alter_subscription_disable(
    subscription_name name DEFAULT NULL,
    immediate boolean DEFAULT false,
    fast boolean DEFAULT true
)
```

#### Parameters

-   `subscription_name` &mdash; Name of the subscription to disable. If NULL
     (the default), all subscriptions on the local node are disabled.
-   `immediate` &mdash; Used to force the action immediately, stopping
     all the workers associated with the disabled subscription. When this option is
     `true`, you can't run this function inside of the transaction block.
-   `fast` &mdash; This argument influences the behavior of `immediate`.
     If set to `true` (the default) it stops all the workers associated with the
     disabled subscription without waiting for them to finish current work.

#### Notes

This function isn't replicated and affects only local node subscriptions
(either a specific subscription or all subscriptions).

This function is transactional. You can roll it back, and the current transaction can see any catalog changes.
However, the timing of the subscription
worker stopping depends on the value of `immediate`. If set to `true`, the
workers receive the stop without waiting for the `COMMIT`. If the `fast`
argument is set to `true`, the interruption of the workers doesn't wait for
current work to finish.

## Node-management commands

PGD also provides a command-line utility for adding nodes to the PGD group using
physical copy (`pg_basebackup`) of an existing node and for converting a
physical standby of an existing node to a new node in the PGD group.

### bdr_init_physical

This is a regular command that's added to PostgreSQL's bin directory.

You must specify a data directory. If this data directory is empty,
use the `pg_basebackup -X stream` to fill the directory
using a fast block-level copy operation.

If the specified data directory isn't empty, this is used as the
base for the new node. If the data directory is already active as a
physical standby node, you need to stop the standby before running
`bdr_init_physical`, which manages Postgres. Initially it
waits for catchup and then promotes to a master node before joining the PGD
group. The `--standby` option, if used, turns the existing
physical standby into a logical standby node. It refers to the end state
of the new PGD node, not the starting state of the specified data directory.

This command drops all PostgreSQL-native logical replication
subscriptions from the database (or disables them when the `-S` option is
used) as well as any replication origins and slots.

#### Synopsis

```shell
bdr_init_physical [OPTION] ...
```

#### Options

##### General options

-   `-D, --pgdata=DIRECTORY` &mdash; The data directory to use for the new node. It
    can be either an empty or nonexistent directory or a directory populated using the
    `pg_basebackup -X stream` command (required).
-   `-l, --log-file=FILE` &mdash; Use FILE for logging. The default is
    `bdr_init_physical_postgres.log`.
-   `-n, --node-name=NAME` &mdash; The name of the newly created node (required).
-   `--replication-sets=SETS` &mdash; The name of a comma-separated list of replication
    set names to use. All replication sets are used if not specified.
-   `--standby` &mdash; Create a logical standby (receive-only node) rather than full
    send/receive node.
-   `--node-group-name` &mdash; Group to join. Defaults to the same group as source node.
-   `-s, --stop` &mdash; Stop the server once the initialization is done.
-   `-v` &mdash; Increase logging verbosity.
-   `-L` &mdash; Perform selective pg_basebackup when used with an
    empty/nonexistent data directory (-D option). This is a feature of
    EDB Postgres Extended Server only.
-   `-S` &mdash; Instead of dropping logical replication subscriptions, disable
    them.

##### Connection options

-   `-d, --remote-dsn=CONNSTR` &mdash; Connection string for remote node (required).
-   `--local-dsn=CONNSTR` &mdash; Connection string for local node (required).

##### Configuration files override

-   `--hba-conf` &mdash; Path to the new `pg_hba.conf`.
-   `--postgresql-conf` &mdash; Path to the new `postgresql.conf`.
-   `--postgresql-auto-conf` &mdash; Path to the new `postgresql.auto.conf`.

#### Notes

The replication set names specified in the command don't affect the data that
exists in the data directory before the node joins the PGD group. This is true
whether `bdr_init_physical` makes its own base backup or an existing base backup
is being promoted to a new PGD node. Thus the `--replication-sets` option
affects only the data published and subscribed to after the node joins the PGD node
group. This behavior is different from the way replication sets are used in a
logical join, as when using `bdr.join_node_group()`.

The operator can truncate unwanted tables after the join completes.
Refer to the `bdr.tables` catalog to determine replication set membership and
identify tables that aren't members of any subscribed-to replication set. We
strongly recommend that you truncate the tables rather than drop them, because:

-   DDL replication sets aren't necessarily the same as row (DML) replication
    sets, so you might inadvertently drop the table on other nodes.
-   If you later want to add the table to a replication set and you dropped
    it on some subset of nodes, you need to re-create it only
    on those nodes without creating DDL conflicts before you can add it to
    any replication sets.

It's simpler and safer to truncate your nonreplicated tables, leaving them
present but empty.
<!---another thing to consider deleting --->
A future version of PGD might automatically omit or remove tables that aren't
part of the selected replication sets for a physical join, so your application
should not rely on details of the behavior documented here.
>>>>>>> 11645686
<|MERGE_RESOLUTION|>--- conflicted
+++ resolved
@@ -804,672 +804,4 @@
 
 The read-only state of a node, as shown in the
 `current_state` or in the `target_state` query columns, is indicated
-as `STANDBY`.
-<<<<<<< HEAD
-=======
-
-### List of node states
-
--   `NONE`: Node state is unset when the worker starts, expected to be set quickly
-    to the current known state.
--   `CREATED`: `bdr.create_node()` was executed, but the node isn't a
-    member of any EDB Postgres Distributed cluster yet.
--   `JOIN_START`: `bdr.join_node_group()` begins to join the local node to an
-    existing EDB Postgres Distributed cluster.
--   `JOINING`: The node join has started and is currently at the initial sync phase,
-    creating the schema and data on the node.
--   `CATCHUP`: Initial sync phase is completed. Now the join is at the last step
-    of retrieving and applying transactions that were performed on the upstream
-    peer node since the join started.
--   `STANDBY`:  Node join finished, but hasn't yet started to broadcast changes.
-    All joins spend some time in this state, but if defined as a logical standby,
-    the node continues in this state.
--   `PROMOTE`: Node was a logical standby and we just called `bdr.promote_node` to
-    move the node state to `ACTIVE`. These two `PROMOTE`states have to be coherent
-    to the fact that only one node can be with a state higher than `STANDBY` but
-    lower than `ACTIVE`.
--   `PROMOTING`: Promotion from logical standby to full PGD node is in progress.
--   `ACTIVE`: The node is a full PGD node and is currently `ACTIVE`. This is the
-    most common node status.
--   `PART_START`: Node was `ACTIVE` or `STANDBY` and we just called `bdr.part_node`
-    to remove the node from the EDB Postgres Distributed cluster.
--   `PARTING`: Node disconnects from other nodes and plays no further part in
-    consensus or replication.
--   `PART_CATCHUP`: Nonparting nodes synchronize any missing data from the
-    recently parted node.
--   `PARTED`: Node parting operation is now complete on all nodes.
-
-Only one node at a time can be in either of the states PROMOTE or PROMOTING.
-
-## Node management interfaces
-
-You can add and remove nodes dynamically using the SQL interfaces.
-
-### bdr.create_node
-
-This function creates a node.
-
-#### Synopsis
-
-```sql
-bdr.create_node(node_name text, local_dsn text)
-```
-
-#### Parameters
-
--   `node_name` &mdash; Name of the new node. Only one node is allowed per
-      database. Valid node names consist of lowercase letters, numbers,
-      hyphens, and underscores.
--   `local_dsn` &mdash; Connection string to the node.
-
-#### Notes
-
-This function creates a record for the local node with the associated
-public connection string. There can be only one local record, so once it's
-created, the function reports an error if run again.
-
-This function is a transactional function. You can roll it back and the
-changes made by it are visible to the current transaction.
-
-The function holds lock on the newly created bdr node until the end of
-the transaction.
-
-### bdr.drop_node
-
-Drops a node.
-
-!!! Warning
-    This function isn't intended for regular use. Execute it only
-    if instructed by Technical Support.
-
-This function removes the metadata for a given node from the local
-database. The node can be either:
-
--   The local node, in which case all the node metadata is removed,
-    including information about remote nodes.
--   A remote node, in which case only metadata for that specific
-    node is removed.
-
-#### Synopsis
-
-```sql
-bdr.drop_node(node_name text, cascade boolean DEFAULT false, force boolean DEFAULT false)
-```
-
-#### Parameters
-
--   `node_name` &mdash; Name of an existing node.
--   `cascade` &mdash; Deprecated, will be removed in the future.
--   `force` &mdash; Circumvents all sanity checks and forces the removal of
-      all metadata for the given PGD node despite a possible danger of
-      causing inconsistencies. Only Technical Support uses a forced node drop
-      in case of emergencies related to
-      parting.
-
-#### Notes
-
-Before you run this, part the node using `bdr.part_node()`.
-
-This function removes metadata for a given node from the local database. The node
-can be the local node, in which case all the node metadata are removed,
-including information about remote nodes. Or it can be the remote node, in
-which case only metadata for that specific node is removed.
-
-!!! Note
-    PGD4 can have a maximum of 1024 node records (both ACTIVE and PARTED)
-    at one time because each node has a unique sequence number
-    assigned to it, for use by snowflakeid and timeshard sequences.
-    PARTED nodes aren't automatically cleaned up. If this
-    becomes a problem, you can use this function to remove those records.
-
-### bdr.create_node_group
-
-This function creates a PGD group with the local node as the only member of the group.
-
-#### Synopsis
-
-```sql
-bdr.create_node_group(node_group_name text,
-                      parent_group_name text DEFAULT NULL,
-                      join_node_group boolean DEFAULT true,
-                      node_group_type text DEFAULT NULL)
-```
-
-#### Parameters
-
--   `node_group_name` &mdash; Name of the new PGD group. As with the node
-      name, valid group names must consist of only lowercase letters, numbers,
-      and underscores.
--   `parent_group_name` &mdash; The name of the parent group for the subgroup.
--   `join_node_group` &mdash; This parameter helps a node to decide whether to join
-     the group being created by it. The default value is `true`. This is used
-     when a node is creating a shard group that it doesn't want to join.
-     This can be `false` only if you specify `parent_group_name`.
--   `node_group_type` &mdash; The valid values are `NULL`, `subscriber-only`, `datanode`,
-     `read coordinator`, and `write coordinator`. `subscriber-only` type is
-     used to create a group of nodes that receive changes only from the
-     fully joined nodes in the cluster, but they never send replication
-     changes to other nodes. See [Subscriber-only groups](#subscriber-only-groups) for more details.
-     `Datanode` implies that the group represents a shard, whereas the other
-     values imply that the group represents respective coordinators.
-     Except `subscriber-only`, the other values are reserved for future use.
-     `NULL` implies a normal general-purpose node group is created.
-
-#### Notes
-
-This function passes a request to the local consensus worker that's running for
-the local node.
-
-The function isn't transactional. The creation of the group is a background
-process, so once the function finishes, you can't roll back the changes.
-Also, the changes might not be immediately visible to the current transaction.
-You can call `bdr.wait_for_join_completion` to wait until they are.
-
-The group creation doesn't hold any locks.
-
-### bdr.drop_node_group
-
-This function drops an empty PGD group.
-
-#### Synopsis
-
-```sql
-bdr.drop_node_group(node_group_name text)
-```
-
-#### Parameters
-
--   `node_group_name` &mdash; Name of the PGD group to be dropped
-
-#### Notes
-
-This function passes a request to the global consensus.
-
-The function isn't transactional because the group is dropped in the background.
-Once the function has run, you can't roll back the changes.
-
-### bdr.alter_node_group_config
-
-This function changes the configuration parameters of an existing PGD group.
-Options with NULL value (default for all of them) aren't modified.
-
-#### Synopsis
-
-```sql
-bdr.alter_node_group_config(node_group_name text,
-                            insert_to_update boolean DEFAULT NULL,
-                            update_to_insert boolean DEFAULT NULL,
-                            ignore_redundant_updates boolean DEFAULT NULL,
-                            check_full_tuple boolean DEFAULT NULL,
-                            apply_delay interval DEFAULT NULL,
-                            check_constraints boolean DEFAULT NULL,
-                            num_writers int DEFAULT NULL,
-							              enable_wal_decoder boolean DEFAULT NULL,
-							              streaming_mode text DEFAULT NULL,
-                            default_commit_scope text DEFAULT NULL)
-```
-
-#### Parameters
-
--   `node_group_name` &mdash; Name of an existing PGD group. The local node must be part
-      of the group.
--   `insert_to_update` &mdash; Reserved for backward compatibility.
--   `update_to_insert` &mdash; Reserved for backward compatibility.
-<!---there appears to be something missing here --->
-      versions of PGD. Use `bdr.alter_node_set_conflict_resolver` instead.
--   `ignore_redundant_updates` &mdash; Reserved for backward compatibility.
--   `check_full_tuple` &mdash; Reserved for backward compatibility.
--   `apply_delay` &mdash; Reserved for backward compatibility.
--   `check_constraints` &mdash; Whether the apply process checks the constraints
-      when writing replicated data.
-      This option is deprecated and will be disabled or removed in future
-      versions of PGD.
--   `num_writers` &mdash; Number of parallel writers for subscription backing
-     this node group. -1 means the default (as specified by the
-     GUC `bdr.writers_per_subscription`) is used. Valid values
-     are either -1 or a positive integer.
--   `enable_wal_decoder` &mdash; Enables/disables the decoding worker process.
-      You can't enable the decoding worker process if `streaming_mode` is
-      already enabled.
--   `streaming_mode` &mdash; Enables/disables streaming of large transactions.
-     When set to `off`, streaming is disabled. When set to any other value,
-     large transactions are decoded while they're still in progress, and the
-     changes are sent to the downstream. If the value is set to `file`,
-     then the incoming changes of streaming transactions are stored in a file
-     and applied only after the transaction is committed on upstream. If the
-     value is set to `writer`, then the incoming changes are directly sent to
-     one of the writers, if available. If parallel apply is disabled or no
-     writer is free to handle streaming transaction, then the changes are
-     written to a file and applied after the transaction is committed. If the
-     value is set to `auto`, PGD tries to intelligently pick between
-     `file` and `writer`, depending on the transaction property and available
-     resources. You can't enable `streaming_mode` if the WAL
-     decoder is already enabled.
-
-     For more details, see [Transaction streaming](transaction-streaming).
-
--   `default_commit_scope` &mdash; The commit scope to use by default,
-     initially the `local` commit scope. This applies only to the
-     top-level node group. You can use individual rules for different
-     origin groups of the same commit scope. See
-     [Origin groups](durability/commit-scopes/#origin-groups) for more details.
-
-#### Notes
-
-This function passes a request to the group consensus mechanism to change
-the defaults. The changes made are replicated globally using the consensus
-mechanism.
-
-The function isn't transactional. The request is processed in the background
-so you can't roll back the function call. Also, the changes might not be
-immediately visible to the current transaction.
-
-This function doesn't hold any locks.
-
-!!! Warning
-    When you use this function to change the `apply_delay` value, the
-    change doesn't apply to nodes that are already members of the
-    group.
-    This restriction has little consequence on production
-    use because this value normally isn't used outside of testing.
-
-### bdr.join_node_group
-
-This function joins the local node to an already existing PGD group.
-
-#### Synopsis
-
-```sql
-bdr.join_node_group (
-    join_target_dsn text,
-    node_group_name text DEFAULT NULL,
-    pause_in_standby boolean DEFAULT false,
-    wait_for_completion boolean DEFAULT true,
-    synchronize_structure text DEFAULT 'all'
-)
-```
-
-#### Parameters
-
--   `join_target_dsn` &mdash; Specifies the connection string to an existing (source) node
-     in the PGD group you want to add the local node to.
--   `node_group_name` &mdash; Optional name of the PGD group. Defaults to NULL, which
-    tries to detect the group name from information present on the source
-    node.
--   `pause_in_standby` &mdash; Optionally tells the join process to join only as a
-    logical standby node, which can be later promoted to a full member.
--   `wait_for_completion` &mdash; Wait for the join process to complete before
-    returning. Defaults to `true`.
--   `synchronize_structure` &mdash; Set the kind of structure (schema) synchronization
-    to do during the join. Valid options are `all`, which synchronizes
-    the complete database structure, and `none`, which doesn't synchronize any
-    structure. However, it still synchronizes data.
-
-If `wait_for_completion` is specified as `false`,
-this is an asynchronous call that returns as soon as the joining procedure starts.
-You can see progress of the join in logs and the
-`bdr.event_summary` information view or by calling the
-`bdr.wait_for_join_completion()` function after `bdr.join_node_group()` returns.
-
-#### Notes
-
-This function passes a request to the group consensus mechanism by way of the node
-that the `join_target_dsn` connection string points to.
-The changes made are replicated globally by the consensus mechanism.
-
-The function isn't transactional. The joining process happens in the
-background and you can't roll it back. The changes are visible only
-to the local transaction if `wait_for_completion` was set to `true` or by calling
-`bdr.wait_for_join_completion` later.
-
-Node can be part of only a single group, so you can call this function only once
-on each node.
-
-Node join doesn't hold any locks in the PGD group.
-
-### bdr.switch_node_group
-
-This function switches the local node from its current subgroup to another subgroup within the same existing PGD node group.
-
-#### Synopsis
-
-```sql
-bdr.switch_node_group (
-    node_group_name text,
-    wait_for_completion boolean DEFAULT true
-)
-```
-
-#### Parameters
-
--   `node_group_name` &mdash; Name of the PGD group or subgroup.
--   `wait_for_completion` &mdash; Wait for the switch process to complete before
-    returning. Defaults to `true`.
-
-If `wait_for_completion` is specified as `false`,
-this is an asynchronous call that returns as soon as the switching procedure starts.
-You can see progress of the switch in logs and the
-`bdr.event_summary` information view or by calling the
-`bdr.wait_for_join_completion()` function after `bdr.switch_node_group()` returns.
-
-#### Notes
-
-This function passes a request to the group consensus mechanism.
-The changes made are replicated globally by the consensus mechanism.
-
-The function isn't transactional. The switching process happens in the
-background and you can't roll it back. The changes are visible only
-to the local transaction if `wait_for_completion` was set to `true` or by calling
-`bdr.wait_for_join_completion` later.
-
-The local node changes membership from its current subgroup to another subgroup within the same PGD node group without needing to part the cluster. The node's kind must match that of existing nodes within the target subgroup.
-
-Node switching doesn't hold any locks in the PGD group.
-
-Restrictions: Currently, the function only allows switching between a subgroup and its PGD node group. To effect a move between subgroups it is necessary to make two separate calls: 1) switch from subgroup to node group and, 2) switch from node group to other subgroup.
-
-
-### bdr.promote_node
-
-This function promotes a local logical standby node to a full member of the PGD group.
-
-#### Synopsis
-
-```sql
-bdr.promote_node(wait_for_completion boolean DEFAULT true)
-```
-
-#### Notes
-
-This function passes a request to the group consensus mechanism to change
-the defaults. The changes made are replicated globally by the consensus
-mechanism.
-
-The function isn't transactional. The promotion process happens in the
-background, and you can't roll it back. The changes are visible only
-to the local transaction if `wait_for_completion` was set to `true` or by calling
-`bdr.wait_for_join_completion` later.
-
-The promotion process holds lock against other promotions. This lock doesn't
-block other `bdr.promote_node` calls but prevents the background process of
-promotion from moving forward on more than one node at a time.
-
-### bdr.wait_for_join_completion
-
-This function waits for the join procedure of a local node to finish.
-
-#### Synopsis
-
-```sql
-bdr.wait_for_join_completion(verbose_progress boolean DEFAULT false)
-```
-
-#### Parameters
-
--   `verbose_progress` &mdash; Optionally prints information about individual steps
-    taken during the join procedure.
-
-#### Notes
-
-This function waits until the checks state of the local node reaches the target
-state, which was set by `bdr.create_node_group`, `bdr.join_node_group`, or
-`bdr.promote_node`.
-
-### bdr.part_node
-
-Removes (parts) the node from the PGD group but doesn't remove data
-from the node.
-
-You can call the function from any active node in the PGD group, including
-the node that you're removing. However, once the
-node is parted, it can't part other nodes in the cluster.
-
-!!! Note
-    If you're parting the local node, you must set `wait_for_completion`
-    to `false`. Otherwise, it reports an error.
-
-!!! Warning
-    This action is permanent. If you want to temporarily halt replication
-    to a node, see `bdr.alter_subscription_disable()`.
-
-#### Synopsis
-
-```sql
-bdr.part_node (
-    node_name text,
-	wait_for_completion boolean DEFAULT true,
-	force boolean DEFAULT false
-)
-```
-
-#### Parameters
-
--   `node_name` &mdash; Name of an existing node to part.
--   `wait_for_completion` &mdash; If `true`, the function doesn't return until the
-    node is fully parted from the cluster. Otherwise the function
-    starts the parting procedure and returns immediately without waiting.
-    Always set to `false` when executing on the local node or when using `force`.
--   `force` &mdash; Forces removal of the node on the local node. This sets the
-    node state locally if consensus can't be reached or if the node parting
-    process is stuck.
-
-!!! Warning
-    Using `force = true` can leave the PGD group in an inconsistent
-    state. Use it only to recover from failures in which you can't
-    remove the node any other way.
-
-#### Notes
-
-This function passes a request to the group consensus mechanism to part
-the given node. The changes made are replicated globally by the consensus
-mechanism. The parting process happens in the background, and you can't
-roll it back. The changes made by the parting process are visible only to
-the local transaction if `wait_for_completion` was set to `true`.
-
-With `force` set to `true`, on consensus failure, this function sets the
-state of the given node only on the local node. In such a case, the function is
-transactional (because the function changes the node state) and you can
-roll it back. If the function is called on a node that is already in process of
-parting with `force` set to `true`, it also marks the given node as
-parted locally and exits. This is useful only when the consensus can't be
-reached on the cluster (that is, the majority of the nodes are down) or if the
-parting process is stuck. But it's important to take into
-account that when the parting node that was receiving writes, the parting process
-can take a long time without being stuck. The other nodes need to resynchronize
-any missing data from the given node. The force parting completely skips this
-resynchronization and can leave the other nodes in an inconsistent state.
-
-The parting process doesn't hold any locks.
-
-### bdr.alter_node_interface
-
-This function changes the connection string (`DSN`) of a specified node.
-
-#### Synopsis
-
-```sql
-bdr.alter_node_interface(node_name text, interface_dsn text)
-```
-
-#### Parameters
-
--   `node_name` &mdash; Name of an existing node to alter.
--   `interface_dsn` &mdash; New connection string for a node.
-
-#### Notes
-
-Run this function and make the changes only on the local node. This means that you normally execute it on every node in the
-PGD group, including the node that is being changed.
-
-This function is transactional. You can roll it back, and the changes are
-visible to the current transaction.
-
-The function holds lock on the local node.
-
-### bdr.alter_subscription_enable
-
-This function enables either the specified subscription or all the subscriptions of the
-local PGD node. This is also known as resume subscription.
-No error is thrown if the subscription is already enabled.
-Returns the number of subscriptions affected by this operation.
-
-#### Synopsis
-
-```sql
-bdr.alter_subscription_enable(
-    subscription_name name DEFAULT NULL,
-    immediate boolean DEFAULT false
-)
-```
-
-#### Parameters
-
--   `subscription_name` &mdash; Name of the subscription to enable. If NULL
-     (the default), all subscriptions on the local node are enabled.
--   `immediate` &mdash; This currently has no effect.
-
-#### Notes
-
-This function isn't replicated and affects only local node subscriptions
-(either a specific node or all nodes).
-
-This function is transactional. You can roll it back, and the current transaction can see any catalog changes. The subscription workers are started
-by a background process after the transaction has committed.
-
-### bdr.alter_subscription_disable
-
-This function disables either the specified subscription or all the
-subscriptions of the local PGD node. Optionally, it can also immediately stop
-all the workers associated with the disabled subscriptions. This is also known as pause
-subscription. No error is thrown if the subscription is already disabled.
-Returns the number of subscriptions affected by this operation.
-
-#### Synopsis
-
-```sql
-bdr.alter_subscription_disable(
-    subscription_name name DEFAULT NULL,
-    immediate boolean DEFAULT false,
-    fast boolean DEFAULT true
-)
-```
-
-#### Parameters
-
--   `subscription_name` &mdash; Name of the subscription to disable. If NULL
-     (the default), all subscriptions on the local node are disabled.
--   `immediate` &mdash; Used to force the action immediately, stopping
-     all the workers associated with the disabled subscription. When this option is
-     `true`, you can't run this function inside of the transaction block.
--   `fast` &mdash; This argument influences the behavior of `immediate`.
-     If set to `true` (the default) it stops all the workers associated with the
-     disabled subscription without waiting for them to finish current work.
-
-#### Notes
-
-This function isn't replicated and affects only local node subscriptions
-(either a specific subscription or all subscriptions).
-
-This function is transactional. You can roll it back, and the current transaction can see any catalog changes.
-However, the timing of the subscription
-worker stopping depends on the value of `immediate`. If set to `true`, the
-workers receive the stop without waiting for the `COMMIT`. If the `fast`
-argument is set to `true`, the interruption of the workers doesn't wait for
-current work to finish.
-
-## Node-management commands
-
-PGD also provides a command-line utility for adding nodes to the PGD group using
-physical copy (`pg_basebackup`) of an existing node and for converting a
-physical standby of an existing node to a new node in the PGD group.
-
-### bdr_init_physical
-
-This is a regular command that's added to PostgreSQL's bin directory.
-
-You must specify a data directory. If this data directory is empty,
-use the `pg_basebackup -X stream` to fill the directory
-using a fast block-level copy operation.
-
-If the specified data directory isn't empty, this is used as the
-base for the new node. If the data directory is already active as a
-physical standby node, you need to stop the standby before running
-`bdr_init_physical`, which manages Postgres. Initially it
-waits for catchup and then promotes to a master node before joining the PGD
-group. The `--standby` option, if used, turns the existing
-physical standby into a logical standby node. It refers to the end state
-of the new PGD node, not the starting state of the specified data directory.
-
-This command drops all PostgreSQL-native logical replication
-subscriptions from the database (or disables them when the `-S` option is
-used) as well as any replication origins and slots.
-
-#### Synopsis
-
-```shell
-bdr_init_physical [OPTION] ...
-```
-
-#### Options
-
-##### General options
-
--   `-D, --pgdata=DIRECTORY` &mdash; The data directory to use for the new node. It
-    can be either an empty or nonexistent directory or a directory populated using the
-    `pg_basebackup -X stream` command (required).
--   `-l, --log-file=FILE` &mdash; Use FILE for logging. The default is
-    `bdr_init_physical_postgres.log`.
--   `-n, --node-name=NAME` &mdash; The name of the newly created node (required).
--   `--replication-sets=SETS` &mdash; The name of a comma-separated list of replication
-    set names to use. All replication sets are used if not specified.
--   `--standby` &mdash; Create a logical standby (receive-only node) rather than full
-    send/receive node.
--   `--node-group-name` &mdash; Group to join. Defaults to the same group as source node.
--   `-s, --stop` &mdash; Stop the server once the initialization is done.
--   `-v` &mdash; Increase logging verbosity.
--   `-L` &mdash; Perform selective pg_basebackup when used with an
-    empty/nonexistent data directory (-D option). This is a feature of
-    EDB Postgres Extended Server only.
--   `-S` &mdash; Instead of dropping logical replication subscriptions, disable
-    them.
-
-##### Connection options
-
--   `-d, --remote-dsn=CONNSTR` &mdash; Connection string for remote node (required).
--   `--local-dsn=CONNSTR` &mdash; Connection string for local node (required).
-
-##### Configuration files override
-
--   `--hba-conf` &mdash; Path to the new `pg_hba.conf`.
--   `--postgresql-conf` &mdash; Path to the new `postgresql.conf`.
--   `--postgresql-auto-conf` &mdash; Path to the new `postgresql.auto.conf`.
-
-#### Notes
-
-The replication set names specified in the command don't affect the data that
-exists in the data directory before the node joins the PGD group. This is true
-whether `bdr_init_physical` makes its own base backup or an existing base backup
-is being promoted to a new PGD node. Thus the `--replication-sets` option
-affects only the data published and subscribed to after the node joins the PGD node
-group. This behavior is different from the way replication sets are used in a
-logical join, as when using `bdr.join_node_group()`.
-
-The operator can truncate unwanted tables after the join completes.
-Refer to the `bdr.tables` catalog to determine replication set membership and
-identify tables that aren't members of any subscribed-to replication set. We
-strongly recommend that you truncate the tables rather than drop them, because:
-
--   DDL replication sets aren't necessarily the same as row (DML) replication
-    sets, so you might inadvertently drop the table on other nodes.
--   If you later want to add the table to a replication set and you dropped
-    it on some subset of nodes, you need to re-create it only
-    on those nodes without creating DDL conflicts before you can add it to
-    any replication sets.
-
-It's simpler and safer to truncate your nonreplicated tables, leaving them
-present but empty.
-<!---another thing to consider deleting --->
-A future version of PGD might automatically omit or remove tables that aren't
-part of the selected replication sets for a physical join, so your application
-should not rely on details of the behavior documented here.
->>>>>>> 11645686
+as `STANDBY`.
--- conflicted
+++ resolved
@@ -10,11 +10,7 @@
 
 PGD supports replicating changes made on one node to other nodes.
 
-<<<<<<< HEAD
-BDRs, by default, replicate all changes from INSERT, UPDATE, DELETE,
-=======
 PGD, by default, replicates all changes from INSERT, UPDATE, DELETE
->>>>>>> a8290e8b
 and TRUNCATE operations from the source node to other nodes. Only the final changes
 are sent, after all triggers and rules are processed. For example,
 `INSERT ... ON CONFLICT UPDATE` sends either an insert or an update,
@@ -23,13 +19,8 @@
 
 You can replicate INSERT without any preconditions.
 
-<<<<<<< HEAD
 For updates and deletes to replicate on other nodes, PGD must be able to
-identify the unique rows affected. BDR requires that a table have either
-=======
-For updates and deletes to replicate on other nodes, we must be able to
 identify the unique rows affected. PGD requires that a table have either
->>>>>>> a8290e8b
 a PRIMARY KEY defined, a UNIQUE constraint, or an explicit REPLICA IDENTITY
 defined on specific columns. If one of those isn't defined, a warning is
 generated, and later updates or deletes are explicitly blocked.
@@ -70,13 +61,8 @@
 Sequences need special handling, described in [Sequences](sequences).
 
 Binary data in BYTEA columns is replicated normally, allowing "blobs" of data
-<<<<<<< HEAD
-up to 1GB. Use of the PostgreSQL "large object" facility isn't
-supported in BDR.
-=======
-up to 1 GB in size. Use of the PostgreSQL "large object" facility isn't
+up to 1 GB. Use of the PostgreSQL "large object" facility isn't
 supported in PGD.
->>>>>>> a8290e8b
 
 Rules execute only on the origin node so aren't executed during apply,
 even if they're enabled for replicas.
@@ -89,13 +75,8 @@
 base tables on the origin and then applied to the same base table name on
 the target.
 
-<<<<<<< HEAD
-BDR supports partitioned tables transparently, meaning that you can add a partitioned
-table to a replication set, and
-=======
-PGD supports partitioned tables transparently, meaning that a partitioned
-table can be added to a replication set and
->>>>>>> a8290e8b
+PGD supports partitioned tables transparently, meaning that you can add a partitioned
+table to a replication set and
 changes that involve any of the partitions are replicated downstream.
 
 By default, triggers execute only on the origin node. For example, an INSERT
@@ -135,13 +116,8 @@
 PGD can't work correctly if Replica Identity columns are marked as external.
 
 PostgreSQL allows CHECK() constraints that contain volatile functions. Since
-<<<<<<< HEAD
-BDR reexecutes CHECK() constraints on apply, any subsequent reexecution that
+PGD re-executes CHECK() constraints on apply, any subsequent re-execution that
 doesn't return the same result as before causes data divergence.
-=======
-PGD re-executes CHECK() constraints on apply, any subsequent re-execution that
-doesn't return the same result as previously causes data divergence.
->>>>>>> a8290e8b
 
 PGD doesn't restrict the use of foreign keys. Cascading FKs are allowed.
 
@@ -164,13 +140,9 @@
 This means that notifications can easily be lost at failover if a
 transaction is committed just when the server crashes.
 Applications running `LISTEN` might miss notifications in case of failover.
-<<<<<<< HEAD
-This is true in standard PostgreSQL replication, and BDR doesn't
+
+This is true in standard PostgreSQL replication, and PGD doesn't
 yet improve on this. CAMO and eager replication options don't
-=======
-This is true in standard PostgreSQL replication, and PGD doesn't
-yet improve on this. CAMO and Eager Replication options don't
->>>>>>> a8290e8b
 allow the `NOTIFY` SQL command or the `pg_notify()` function.
 
 ## DML and DDL replication
@@ -210,13 +182,8 @@
 
 ## Replicating between nodes with differences
 
-<<<<<<< HEAD
-By default, DDL is automatically sent to all nodes. You can control this manually, as described in [DDL replication](ddl), and you can use it to create differences between database schemas across nodes.
-BDR is designed to allow replication to continue even with minor
-=======
-By default, DDL is automatically sent to all nodes. You can control this manually, as described in [DDL Replication](ddl), and you could use it to create differences between database schemas across nodes.
+By default, DDL is automatically sent to all nodes. You can control this manually, as described in [DDL Replication](ddl), and you can use it to create differences between database schemas across nodes.
 PGD is designed to allow replication to continue even with minor
->>>>>>> a8290e8b
 differences between nodes. These features are designed to allow
 application schema migration without downtime or to allow logical
 standby nodes for reporting or testing.
@@ -232,13 +199,9 @@
 For details, see [Replication sets](repsets).
 
 By default, all columns are replicated.
-<<<<<<< HEAD
-BDR replicates data columns based on the column name. If a column
-has the same name but a different datatype, PGD attempts to cast from the source
-=======
+
 PGD replicates data columns based on the column name. If a column
-has the same name but a different datatype, we attempt to cast from the source
->>>>>>> a8290e8b
+has the same name but a different datatype, PGD attempt to cast from the source
 type to the target type, if casts were defined that allow that.
 
 PGD supports replicating between tables that have a different number of columns.
@@ -428,13 +391,9 @@
 
 ### isolationtester with multi-node access
 
-<<<<<<< HEAD
+
 `isolationtester` was extended to allow users to run tests on multiple
-sessions and on multiple nodes. This tool is used for internal BDR testing,
-=======
-isolationtester was extended to allow users to run tests on multiple
-sessions and on multiple nodes. This is used for internal PGD testing,
->>>>>>> a8290e8b
+sessions and on multiple nodes. This tool is used for internal PGD testing,
 although it's also available for use with user application testing.
 
 ```

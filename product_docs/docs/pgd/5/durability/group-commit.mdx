--- conflicted
+++ resolved
@@ -91,17 +91,11 @@
 Eager means that conflicts are resolved eagerly (as part of agreement on
 COMMIT), and conflicting transactions get aborted with a serialization error.
 This approach provides greater isolation than the asynchronous resolution at the
-<<<<<<< HEAD
-price of performance. Eager resolution should only be used with an `ALL` commit
-scope group, which in turn requires the GROUP COMMIT commit decision set to `raft`.
-
-=======
 price of performance. 
 
 Using an ALL commit scope group requires that the [commit
 decision](#commit-decisions) must be set to `raft` to avoid reconciliation
 issues.
->>>>>>> 496fbb93
 
 For the details about how Eager conflict resolution works,
 see [Eager conflict resolution](../consistency/eager). 

--- conflicted
+++ resolved
@@ -315,21 +315,7 @@
 
 ## CAMO limitations
 
-<<<<<<< HEAD
 CAMO limitations are covered on the [PGD Limitations](../limitations/#limitations-related-to-camo) page.
-=======
--  CAMO is designed to query the results of a recently failed `COMMIT` on the origin node, so in case of disconnection, code the application to immediately request the transaction status from the CAMO partner. Have as little delay as possible after the failure before requesting the status. Applications must not rely on CAMO decisions being stored for longer than 15 minutes.
-
--  If the application forgets the global identifier assigned, for example as a result of a restart, there's no easy way to recover it. Therefore, we recommend that applications wait for outstanding transactions to end before shutting down.
-
--  For the client to apply proper checks, a transaction protected by CAMO can't be a single statement with implicit transaction control. You also can't use CAMO with a transaction-controlling procedure or in a `DO` block that tries to start or end transactions.
-
-- CAMO resolves commit status but doesn't yet resolve pending notifications on commit. CAMO and eager replication options don't allow the `NOTIFY` SQL command or the `pg_notify()` function. They also don't allow `LISTEN` or `UNLISTEN`.
-
-- When replaying changes, CAMO transactions can detect conflicts just the same as other transactions. If timestamp conflict detection is used, the CAMO transaction uses the timestamp of the prepare on the origin node, which is before the transaction becomes visible on the origin node itself.
-
-- CAMO isn't currently compatible with transaction streaming. Be sure to disable transaction streaming when planning to use CAMO. YOu can configure this globally or in the PGD node group. See [Transaction streaming configuration](../transaction-streaming#configuration).
->>>>>>> 07995e64
 
 ## Performance implications
 

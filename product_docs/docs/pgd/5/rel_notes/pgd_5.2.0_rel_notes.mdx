---
title: "Release notes for EDB Postgres Distributed version 5.2.0"
navTitle: "Version 5.2.0"
---

EDB Postgres Distributed version 5.2.0 is a minor version of EDB Postgres Distributed.
This version addresses security vulnerabilities in dependencies for PGD Proxy and PGD CLI.

## Highlights of EDB  Postgres Distributed 5.2

* Parallel apply is now available for PGD’s Commit at Most Once (CAMO) synchronous commit scope and improving replication performance.
* Parallel apply for native Postgres asynchronous and synchronous replication has been improved for workloads where the same key is being modified concurrently by multiple transactions to maintain commit sequence and avoid deadlocks
* PGD Proxy has added HTTP(S) API’s to allow the health of the proxy to be monitored directly got readiness and liveness. See [Proxy Health Check](../routing/proxy/#proxy-health-check)

!!! Important Recommended upgrade
    We recommend that users of PGD 5.1 upgrade to PGD 5.2.

!!! Note PostgreSQL version compatibility
This version is required for EDB Postgres Advanced Server versions 12.15, 13.11, 14.8, and later.
!!!


| Component | Version | Type            | Description  |
|-----------|---------|-----------------|--------------|
| BDR       | 5.2.0   | Feature         | Allow transaction streaming with SYNCHRONOUS_COMMIT and LAG CONTROL Commit Scopes |
| BDR       | 5.2.0   | Feature         | Improve handling of concurrent workloads with parallel apply |
| BDR       | 5.2.0   | Feature         | Parallel apply for synchronous commit scopes with CAMO |
| BDR       | 5.2.0   | Feature         | Allow multiple SYNCHRONOUS_COMMIT clauses in a Commit Scope rule |
<<<<<<< HEAD
| BDR       | 5.2.0   | Feature         | Allow a logical join of node if there are foreign key constraints violations |
| BDR       | 5.2.0   | Enhancement     | Introduce receiver side transaction state tracking |
=======
| BDR       | 5.2.0   | Bug fix         | Allow a logical join of node if there are foreign key constraints violations. (RT91745) |
>>>>>>> 168c4321
| BDR       | 5.2.0   | Bug fix         | Change to `group_raft_details` view to avoid deadlock possibility |
| BDR       | 5.2.0   | Bug fix         | Log the extension upgrade |
| BDR       | 5.2.0   | Bug fix         | Add check for conflicting node names |
| BDR       | 5.2.0   | Bug fix         | Fix a crash during Raft manual snapshot restore |
| BDR       | 5.2.0   | Bug fix         | Don't try to establish consensus connections to parting or parted nodes |
| BDR       | 5.2.0   | Bug fix         | Fix `tcp_user_timeout` GUC to use the correct unit |
<<<<<<< HEAD
| BDR       | 5.2.0   | Bug fix         | Fix the consensus snapshot compatibility with PGD 3.7 |
=======
| BDR       | 5.2.0   | Bug fix         | Fix the consensus snapshot compatibility with PGD 3.7. (RT93022) |
>>>>>>> 168c4321
| BDR       | 5.2.0   | Bug fix         | Modify `bdr.stat_subscription` for new columns |
| BDR       | 5.2.0   | Bug fix         | Address a crash when BDR is used together with pgaudit |
| BDR       | 5.2.0   | Bug fix         | Skip parting synchronization to witness node |
| BDR       | 5.2.0   | Bug fix         | Generate correct keepalive parameters in connection strings |
| BDR       | 5.2.0   | Bug fix         | Enable various scenarios of switching nodes between groups and their subgroups. For example, transition node from a group to any of the nested sub-groups|
| BDR       | 5.2.0   | Bug fix         | Reduce the amount of WAL produced by consensus on idle server |
| BDR       | 5.2.0   | Bug fix         | Fixed deadlock on autopartition catalogs when a concurrent `DROP EXTENSION` is executing |
| BDR       | 5.2.0   | Bug fix         | Fix sporadic failure when dropping extension after node restart |
| BDR       | 5.2.0   | Bug fix         | Add workaround for crash due to pgaudit bug 212 |
| BDR       | 5.2.0   | Bug fix         | Fix deadlock between consensus and global monitoring queries |
| BDR       | 5.2.0   | Bug fix         | Fix query cancellation propagatation across `bdr.run_on_all_nodes` |
| BDR       | 5.2.0   | Bug fix         | Disallow invoking `bdr.run_on_nodes()`, `bdr.run_on_group()` and `bdr.run_on_all_nodes()` on parted nodes |
| CLI       | 5.2.0   | Feature         | Add new GUCs verification in `verify-settings` command |
| CLI       | 5.2.0   | Bug fix         | Truncate the long value of GUC in tabular output of `verify-settings` |
| CLI       | 5.2.0   | Bug fix         | Upgrade database driver library version which fixes `connect_timeout` issue when `sslmode=allow` or `sslmode=prefer` |
| Proxy     | 5.2.0   | Feature         | Add HTTP(S) APIs for Proxy health check |
| Proxy     | 5.2.0   | Enhancement     | Improve route change events handling mechanism |
| Proxy     | 5.2.0   | Bug fix         | Upgrade database driver library version which fixes `connect_timeout` issue when `sslmode=allow` or `sslmode=prefer` |
| Proxy     | 5.2.0   | Bug fix         | Add retry mechanism on consensus query error |<|MERGE_RESOLUTION|>--- conflicted
+++ resolved
@@ -26,23 +26,14 @@
 | BDR       | 5.2.0   | Feature         | Improve handling of concurrent workloads with parallel apply |
 | BDR       | 5.2.0   | Feature         | Parallel apply for synchronous commit scopes with CAMO |
 | BDR       | 5.2.0   | Feature         | Allow multiple SYNCHRONOUS_COMMIT clauses in a Commit Scope rule |
-<<<<<<< HEAD
-| BDR       | 5.2.0   | Feature         | Allow a logical join of node if there are foreign key constraints violations |
-| BDR       | 5.2.0   | Enhancement     | Introduce receiver side transaction state tracking |
-=======
 | BDR       | 5.2.0   | Bug fix         | Allow a logical join of node if there are foreign key constraints violations. (RT91745) |
->>>>>>> 168c4321
 | BDR       | 5.2.0   | Bug fix         | Change to `group_raft_details` view to avoid deadlock possibility |
 | BDR       | 5.2.0   | Bug fix         | Log the extension upgrade |
 | BDR       | 5.2.0   | Bug fix         | Add check for conflicting node names |
 | BDR       | 5.2.0   | Bug fix         | Fix a crash during Raft manual snapshot restore |
 | BDR       | 5.2.0   | Bug fix         | Don't try to establish consensus connections to parting or parted nodes |
 | BDR       | 5.2.0   | Bug fix         | Fix `tcp_user_timeout` GUC to use the correct unit |
-<<<<<<< HEAD
-| BDR       | 5.2.0   | Bug fix         | Fix the consensus snapshot compatibility with PGD 3.7 |
-=======
 | BDR       | 5.2.0   | Bug fix         | Fix the consensus snapshot compatibility with PGD 3.7. (RT93022) |
->>>>>>> 168c4321
 | BDR       | 5.2.0   | Bug fix         | Modify `bdr.stat_subscription` for new columns |
 | BDR       | 5.2.0   | Bug fix         | Address a crash when BDR is used together with pgaudit |
 | BDR       | 5.2.0   | Bug fix         | Skip parting synchronization to witness node |

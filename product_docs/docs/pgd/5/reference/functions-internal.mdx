---
navTitle: Internal system functions
title: Internal system functions
indexdepth: 3
rootisheading: true
---

Listed below are internal system functions. Many are used in the creation of various views and we recommend that you do not use the functions directly, but rather use the views that they serve.

## General internal functions

### `bdr.bdr_get_commit_decisions`

Convenience routine to inspect shared memory state

#### Synopsis

```sql
bdr.bdr_get_commit_decisions(dbid OID,
            origin_node_id OID,
            origin_xid xid,
            local_xid xid,
            decision "char",
            decision_ts timestamptz,
            is_camo boolean)
```

### `bdr.bdr_track_commit_decision`

Save the transaction commit status in the shared memory hash table.
This is used by the upgrade scripts to transfer commit decisions
saved in bdr.node_pre_commit catalog to the shared memory hash table.
This will also be logged to the WAL and hence can be reloaded from
WAL.

#### Synopsis

```sql
bdr.bdr_track_commit_decision(OID, xid, xid, "char", timestamptz, boolean);
```


### `bdr.consensus_kv_fetch`

Fetch value from the consistent KV Store in JSON format.

#### Synopsis

```sql
bdr.consensus_kv_fetch(IN key text) RETURNS jsonb
```

#### Parameters

- `key` &mdash; An arbitrary key to fetch.

#### Notes

This is an internal function, mainly used by HARP.

!!! Warning
    Don't use this function in user applications.

### `bdr.consensus_kv_store`

Stores value in the consistent KV Store.

Returns timestamp of the value expiration time. This depends on `ttl`. If `ttl`
is `NULL`, then this returns `infinity`. If the value was deleted, it
returns `-infinity`.

#### Synopsis

```sql
bdr.consensus_kv_store(key text, value jsonb,
        prev_value jsonb DEFAULT NULL, ttl int DEFAULT NULL)
```

#### Parameters

- `key` &mdash; An arbitrary unique key to insert, update, or delete.
- `value` &mdash; JSON value to store. If NULL, any existing record is deleted.
- `prev_value` &mdash; If set, the write operation is done only if the current value
  is equal to `prev_value`.
- `ttl` &mdash; Time to live of the new value, in milliseconds.

#### Notes

This is an internal function, mainly used by HARP.

!!! Warning
    Don't use this function in user applications.

### `bdr.decode_message_payload`

PGD message payload function that decodes the consensus payloads to a more human-readable output.Used primarily by the `bdr.global_consensus_journal_details` debug view.

### `bdr.decode_message_response_payload`

PGD message payload function that decodes the consensus payloads to a more human-readable output. Used primarily by the `bdr.global_consensus_journal_details` debug view.

### `bdr.difference_fix_origin_create`

Creates a replication origin with a given name passed as an argument but adding a `bdr_` prefix.
It returns the internal id of the origin. This performs the same functionality
as `pg_replication_origin_create()`, except this requires `bdr_superuser`
rather than postgres superuser permissions.


### `bdr.difference_fix_session_reset`

Marks the current session as not replaying from any origin, essentially
resetting the effect of `bdr.difference_fix_session_setup()`.
It returns void. This function has the same functionality as
`pg_replication_origin_session_reset()` except this function requires
bdr_superuser rather than postgres superuser permissions.

#### Synopsis

```sql
bdr.difference_fix_session_reset()
```

### `bdr.difference_fix_session_setup`

Marks the current session as replaying from the current origin.
The function uses the pre-created `bdr_local_only_origin` local
replication origin implicitly for the session. It allows replay
progress to be reported and returns void. This function performs the
same functionality as `pg_replication_origin_session_setup()`
except that this function requires bdr_superuser rather than postgres
superuser permissions. The earlier form of the function,
`bdr.difference_fix_session_setup(text)`, was deprecated and will be
removed in upcoming releases.

#### Synopsis

```sql
bdr.difference_fix_session_setup()
```

### `bdr.difference_fix_xact_set_avoid_conflict`

Marks the current transaction as replaying a transaction that
committed at LSN '0/0' and timestamp '2000-01-01'. This function has
the same functionality as
`pg_replication_origin_xact_setup('0/0', '2000-01-01')`
except this requires bdr_superuser rather than postgres superuser
permissions.

#### Synopsis

```sql
bdr.difference_fix_xact_set_avoid_conflict()
```

### `bdr.get_global_locks`

This function shows information about global locks held on the local node.

Used to implement the `bdr.global_locks` view to provide a more detailed
overview of the locks.

### `bdr.get_node_conflict_resolvers`

Displays a text string of all the conflict resolvers on the local node.

### `bdr.get_slot_flush_timestamp`

Retrieves the timestamp of the last flush position confirmation for a given
replication slot.

Used internally to implement the `bdr.node_slots` view.

### `bdr.internal_alter_sequence_set_kind`

PGD internal function used internally for replication of the various function calls.

No longer used by the current version of PGD. Exists only for backward
compatibility during rolling upgrades.

### `bdr.internal_replication_set_add_table`

PGD internal function used internally for replication of the various function calls.

No longer used by the current version of PGD. Exists only for backward
compatibility during rolling upgrades.

### `bdr.internal_replication_set_remove_table`

PGD internal function used internally for replication of the various function calls.

No longer used by the current version of PGD. Exists only for backward
compatibility during rolling upgrades.

### `bdr.internal_submit_join_request`

Submits a consensus request for joining a new node.

Needed by the PGD group reconfiguration internal mechanisms.

### `bdr.isolation_test_session_is_blocked`

A helper function, extending (and actually invoking) the original
`pg_isolation_test_session_is_blocked` with an added check for blocks
on global locks.

Used for isolation/concurrency tests.

### `bdr.local_node_info`

This function displays information for the local node, needed by the PGD group
reconfiguration internal mechanisms.

The view `bdr.local_node_summary` provides similar information useful for
user consumption.

### `bdr.msgb_connect`

Function for connecting to the connection pooler of another node,
used by the consensus protocol.

### `bdr.msgb_deliver_message`

Function for sending messages to another node's connection pooler,
used by the consensus protocol.

### `bdr.node_catchup_state_name`

<<<<<<< HEAD
The following are also internal PGD sequence manipulation functions.
`bdr.seq_currval` and `bdr.seq_lastval` are used automatically.
=======
Convert catchup state code in name
>>>>>>> 2f0605df

#### Synopsis

```sql
bdr.node_catchup_state_name(catchup_state oid);
```

#### Parameters

-   `catchup_state` &mdash; Oid code of the catchup state.

### `bdr.node_kind_name`

Return human friendly name of the node kind (data|standby|witness|subscriber-only)

### `bdr.peer_state_name`

This function transforms the node state (`node_state`) into a textual
representation and is used mainly to implement the `bdr.node_summary` view.

### `bdr.pg_xact_origin`

Returns origin id of a given transaction.

#### Synopsis

```sql
bdr.pg_xact_origin(xmin xid)
```

#### Parameters

- `xid` &mdash; Transaction id whose origin is returned,

### `bdr.request_replay_progress_update`

Requests the immediate writing of a 'replay progress update' Raft message.
It's used mainly for test purposes but can be also used to test if the
consensus mechanism is working.

### `bdr.reset_relation_stats`

Returns a Boolean result after resetting the relation stats,
as viewed by `bdr.stat_relation`.

### `bdr.reset_subscription_stats`

Returns a Boolean result after resetting the statistics created by subscriptions,
as viewed by `bdr.stat_subscription`.

### `bdr.resynchronize_table_from_node`

Resynchronizes the relation from a remote node.

#### Synopsis

```sql
bdr.resynchronize_table_from_node(node_name name, relation regclass)
```

#### Parameters

- `node_name` &mdash; The node from which to copy or resync the relation data.
- `relation` &mdash; The relation to copy from the remote node.

#### Notes

This function acquires a global DML lock on the relation, truncates the relation
locally, and copies data into it from the remote node.

The relation must exist on both nodes with the same name and definition.

The following are supported:
-  Resynchronizing partitioned tables with identical partition definitions
-  Resynchronizing partitioned table to nonpartitioned table and vice versa
-  Resynchronizing referenced tables by temporarily dropping and recreating
foreign key constraints

After running the function on a referenced table, if the referenced column
data no longer matches the referencing column values, it throws an error.
After resynchronizing the referencing table data, rerun the function.

Furthermore, it supports resynchronization of tables with generated columns by
computing the generated column values locally after copying the data from
remote node.

Currently, row_filters are ignored by this function.

The `bdr.resynchronize_table_from_node` function can be executed only by
the owner of the table, provided the owner has bdr_superuser privileges.

### `bdr.seq_nextval`

Internal implementation of sequence increments.

Use this function instead of standard `nextval` in queries that
interact with [PGD global sequences](../sequences/#pgd-global-sequences).

#### Notes

The following are also internal PGD sequence manipulation functions.
`bdr.seq_currval` and `bdr.sql_lastval` are used automatically.

### `bdr.show_subscription_status`

Retrieves information about the subscription status and is used mainly to
implement the `bdr.subscription_summary` view.

### `bdr.show_workers`

Information related to the bdr workers.

#### Synopsis

```sql
bdr.show_workers(
    worker_pid int,
    worker_role int,
    worker_role_name text,
    worker_subid oid
```

### `bdr.show_writers`

Function used in the `bdr.writers` view.

## Task Manager Functions

### `bdr.taskmgr_set_leader`

Request the given `node` to be the task manager leader node. The leader
node is responsible for creating new tasks (currently only autopartition
makes use of this facility). A witness node, a logical standby or a
subscriber-only node can't become a leader. Such requests will fail with
an ERROR.

#### Synopsis

```sql
bdr.taskmgr_set_leader(node name, wait_for_completion boolean DEFAULT true);
```

### `bdr.taskmgr_get_last_completed_workitem`

Return the `id` of the last workitem successfully completed on all nodes in the
cluster.

#### Synopsis

```sql
bdr.taskmgr_get_last_completed_workitem();
```

### `bdr.taskmgr_work_queue_check_status`

Using this function, you can see the status of the background workers 
that are doing their job to generate and finish the tasks.

The status can be seen through these views:
`bdr.taskmgr_work_queue_local_status`
`bdr.taskmgr_work_queue_global_status`

#### Synopsis

```sql
bdr.taskmgr_work_queue_check_status(workid bigint
                           local boolean DEFAULT false);
```

#### Parameters

-   `workid` &mdash; The key of the task.
-   `local` &mdash; Check the local status only.

#### Notes

Taskmgr workers are always running in the background, even before the
`bdr.autopartition` function is called for the first time. If an invalid
`workid` is used, the function returns `unknown`. `In-progress` is the typical status.<|MERGE_RESOLUTION|>--- conflicted
+++ resolved
@@ -227,12 +227,7 @@
 
 ### `bdr.node_catchup_state_name`
 
-<<<<<<< HEAD
-The following are also internal PGD sequence manipulation functions.
-`bdr.seq_currval` and `bdr.seq_lastval` are used automatically.
-=======
 Convert catchup state code in name
->>>>>>> 2f0605df
 
 #### Synopsis
 
@@ -334,7 +329,7 @@
 #### Notes
 
 The following are also internal PGD sequence manipulation functions.
-`bdr.seq_currval` and `bdr.sql_lastval` are used automatically.
+`bdr.seq_currval` and `bdr.seq_lastval` are used automatically.
 
 ### `bdr.show_subscription_status`
 

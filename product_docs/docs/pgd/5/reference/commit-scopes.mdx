--- conflicted
+++ resolved
@@ -149,17 +149,12 @@
 
 The value `async` means resolve conflicts asynchronously during replication using the conflict resolution policy.
 
-<<<<<<< HEAD
-The value `eager` means that conflicts are resolved eagerly during COMMIT by aborting one of the conflicting transactions. The `eager` conflict_resolution setting must only be used with the `ALL` commit scope group, and in turn must be used with a [`commit_decision`](#commit_decision-settings) set to `raft`.
-=======
 The value `eager` means that conflicts are resolved eagerly during COMMIT by aborting one of the conflicting transactions. 
 
 Eager is only available with `MAJORITY` or `ALL` commit scope groups.
 
 When used with the `ALL` commit scope group, the [`commit_decision`](#commit_decision-settings) must be set to `raft` to avoid reconcilation issue.
 
-
->>>>>>> 496fbb93
 
 See ["Conflict resolution" in Group Commit](../durability/group-commit/#conflict-resolution).
 
@@ -169,19 +164,12 @@
 
 The value `partner` means the partner node decides whether transactions can be committed. This value is allowed only on groups with 2 data nodes. 
 
-<<<<<<< HEAD
-The value `raft` means the COMMIT decision is noted using Raft consensus of all nodes, after the nodes in the `commit_scope_group` have confirmed. This ensures that all nodes have a consensus on the decision. This option must be used when the `ALL` commit scope group is being used to ensure no divergence between the nodes over the decision. This option may have low performance.
+The value `raft` means the decision makes use of PGD's built-in Raft consensus. Once all the nodes in the selected commit scope group have confirmed the transaction, to ensure that all the nodes in the PGD cluster have noted the transaction, it is noted with the all-node Raft.
+
+This option must be used when the `ALL` commit scope group is being used to ensure no divergence between the nodes over the decision. This option may have low performance.
 
 See ["Commit decisions" in Group Commit](../durability/group-commit/#commit-decisions).
 
-=======
-The value `raft` means the decision makes use of PGD's built-in Raft consensus. Once all the nodes in the selected commit scope group have confirmed the transaction, to ensure that all the nodes in the PGD cluster have noted the transaction, it is noted with the all-node Raft.
-
-This option must be used when the `ALL` commit scope group is being used to ensure no divergence between the nodes over the decision. This option may have low performance.
-
-See ["Commit decisions" in Group Commit](../durability/group-commit/#commit-decisions).
-
->>>>>>> 496fbb93
 ## CAMO
 
 With the client's cooperation, enables protection to prevent multiple insertions of the same transaction in failover scenarios.

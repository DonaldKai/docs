---
title: "Using secure sockets layer (SSL) connections"
---

<div id="using_ssl_connections" class="registered_link"></div>

You can make publication server and subscription server connections to Postgres publication databases, Postgres subscription databases, and Postgres primary nodes using secure sockets layer (SSL) connectivity.

Replication Server doesn't support SSL connections to Oracle and SQL Server databases used in any Replication Server replication system.

For a single-master replication system, you can make the following connections to Postgres databases enabled with SSL:

-   Publication server connection to the publication database and to the subscription databases
-   Subscription server connection to the subscription databases
-   Migration Toolkit connection to the publication and subscription databases

For a multi-master replication system, you can make the following connections to Postgres databases enabled with SSL:

-   Publication server connection to the primary definition node and the non-MDN nodes
-   Migration Toolkit connection to the primary definition node and the non-MDN nodes

!!! Note
    SSL connections aren't used from the Replication Server console or CLI. The Replication Server user interfaces communicate with the publication server and subscription server, which in turn connect to the publication/subscription databases or primary nodes.

!!! Note
    The Migration Toolkit connection using SSL occurs in the context of the publication server and subscription server SSL connections. Therefore, you don't need to perform separate steps for the Migration Toolkit SSL connection.

Using SSL requires various prerequisite configuration steps. Perform these steps on the database servers involved with the SSL connections and on the Java truststore and keystore on the hosts running the publication server and subscription server.

The Java truststore is the file containing the Certificate Authority (CA) certificates. The Java client (the publication server and subscription server) use this certificate to verify the authenticity of the server to which it is starting an SSL connection.

The Java keystore is the file containing private and public keys and their corresponding certificates. The keystore is required for client authentication to the server, which is used for Replication Server SSL connections.

The following is material you can refer to for guidance in setting up the SSL connections:

-   See the section on secure TCP connections with SSL in the [PostgreSQL Core Documentation](https://www.postgresql.org/docs/current/static/ssl-tcp.html) for information on setting up SSL connectivity to Postgres database servers.

-   For information on JDBC client connectivity using SSL, see the section on configuring the client in the [PostgreSQL JDBC Interface documentation](https://jdbc.postgresql.org/documentation/94/ssl-client.html).

The following sections provide more information for the configuration steps of using SSL with the Replication Server.

-   [Configuring SSL on a Postgres database server](#configure_ssl_on_pg_db_server)
-   Configuring SSL on a JDBC client for the publication and subscription servers ([Configuring SSL for the publication server and subscription server](#configure_ssl_for_pub_and_sub_server))
-   [Requesting SSL connection to the Replication Server databases](#request_ssl_to_xdb_server_dbs)

<div id="configure_ssl_on_pg_db_server" class="registered_link"></div>

## Configuring SSL on a Postgres database server

This example shows configuring SSL on a Postgres database server to show the use of SSL with Replication Server. A self-signed certificate is used for this purpose.

**Step 1:** Create the certificate signing request (CSR).

In the following example, the generated certificate signing request file is `server.csr`. The private key is generated as file server.key.

```text
$ openssl req -new -text -nodes -subj '/C=US/ST=Massachusetts/L=Bedford/O=EnterpriseDB/OU=XDB/emailAddress=support@enterprisedb.com/CN=enterprisedb' -keyout server.key -out server.csr
Generating a 1024 bit RSA private key
......................................................++++++
.++++++
writing new private key to 'server.key'
-----
```

!!! Note
    When creating the certificate, the value specified for the common name field (designated as `CN=enterprisedb` in this example) must be the database user name that is specified in the **User** field of the Add Database or Update Database dialog box used when defining the publication database, subscription database, or primary nodes. See [Adding a publication database](../05_smr_operation/02_creating_publication/02_adding_pub_database/#adding_pub_database)), [Adding a subscription database](../05_smr_operation/03_creating_subscription/02_adding_subscription_database/#adding_subscription_database)), [Adding the primary definition node](../06_mmr_operation/02_creating_publication_mmr/#adding_pdn)), and [Creating more primary nodes](../06_mmr_operation/03_creating_primary_nodes/#creating_primary_nodes)).

Alternatively, you can use user name maps as defined in the `pg_ident.conf` file to permit more flexibility for the common name and database user name. Steps 8 and 9 describe the use of user name maps.

There are two options when entering the value for the common name field: the database user name and host name/ip-adress. If entering `CN=hostname/ip-address`, use the following command.
-   Create root Certificate Authority (CA) private key (`root.key`) and root CA certificate (`root.crt`) files with these commands:
    ```text
    $ openssl genrsa -des3 -out root.key 4096
    Generating RSA private key, 4096 bit long modulus
    ........++
    .........++
    e is 65537 (0x10001)
    Enter pass phrase for root.key:
    Verifying - Enter pass phrase for root.key:

    $ openssl req -x509 -new -nodes -key root.key -subj '/C=US/ST=Massachusetts/L=Bedford/O=EnterpriseDB/OU=XDB/emailAddress=support@enterprisedb.com/CN=192.168.22.174' -sha256 -days 1024 -out root.crt
    Enter pass phrase for root.key:
    $ openssl genrsa -out server.key 2048
    Generating RSA private key, 2048 bit long modulus
    ..........................................+++
    .........................................................................................+++
    e is 65537 (0x10001)

    Note: Please note in below command database server ip-address which is given as CN(Common Name) value for server.csr(server certificate signing request) file generation could not be identical as you have used above while generating root.crt file. It must be different.

    $ openssl req -new -sha256 -key server.key -subj '/C=US/ST=Massachusetts/L=Bedford/O=EnterpriseDB/OU=XDB/emailAddress=support@enterprisedb.com/CN=192.168.18.2' -out server.csr
    ```

**Step 2:** Generate the self-signed certificate.

The following generates a self-signed certificate to file `server.crt` using the certificate signing request file, `server.csr`, and the private key, `server.key`, as input.

```text
$ openssl x509 -req -days 365 -in server.csr -signkey server.key -out server.crt
Signature ok
subject=/C=US/ST=Massachusetts/L=Bedford/O=EnterpriseDB/OU=XDB/emailAddress=support@enterprisedb.com/CN=enterprisedb
Getting Private key
```
The following command generates a server certificate with `CN=hostname/ip-address` to file `server.crt` using the certificate signing request file, `server.csr`, and the private root key, `root.key`, as input.

```text
$ openssl x509 -req -in server.csr -CA root.crt -CAkey root.key -CAcreateserial -out server.crt -days 1024 -sha256
Signature ok
subject=/C=US/ST=Massachusetts/L=Bedford/O=EnterpriseDB/OU=XDB/emailAddress=support@enterprisedb.com/CN=localhost.localdomain
Getting CA Private Key
Enter pass phrase for root.key:
```

**Step 3:** Make a copy of the server certificate (`server.crt`) to use as the root Certificate Authority (CA) file (`root.crt`).

```text
$ cp server.crt root.crt
```

If following the instructions specific to `CN=hostname/ip-address`, make a copy of the `root.crt` file from Step 1. 

**Step 4:** Delete the now redundant certificate signing request (`server.csr`).

```text
$ rm server.csr
```

**Step 5:** Move or copy the certificate and private key files to the Postgres database server data directory, `POSTGRES_INSTALL_HOME/data`.

```text
$ mv root.crt /var/lib/edb/as14/data
$ mv server.crt /var/lib/edb/as14/data
$ mv server.key /var/lib/edb/as14/data
```

**Step 6:** Set the file ownership and permissions on the certificate files and private key file.

Set the ownership to the operating system account that owns the data subdirectory of the Postgres database server, which is either `enterprisedb` or `postgres` depending upon the installation mode you chose when you installed your Postgres database server (Oracle compatible or PostgreSQL compatible).

```text
$ chown enterprisedb root.crt server.crt server.key
$ chgrp enterprisedb root.crt server.crt server.key
$ chmod 600 root.crt server.crt server.key
$ ls -l
total 140
        .
        .
        .
-rw------- 1 enterprisedb enterprisedb  1346 Mar 15 09:31 root.crt
-rw------- 1 enterprisedb enterprisedb  1346 Mar 15 09:30 server.crt
-rw------- 1 enterprisedb enterprisedb  1704 Mar 15 09:28 server.key
```

**Step 7:** In the `postgresql.conf` file, make the following changes.

<<<<<<< HEAD
```text
=======
```ini
>>>>>>> ca4a343f
ssl = on                               # (change requires restart)
ssl_cert_file = 'server.crt'           # (change requires restart)
ssl_key_file = 'server.key'            # (change requires restart)
ssl_ca_file = 'root.crt'               # (change requires restart)
```

**Step 8:** Modify the `pg_hba.conf` file to enable SSL usage on the desired publication, subscription, or primary node databases.

In the `pg_hba.conf` file, the `hostssl` type indicates the entry is used to validate SSL connection attempts from the client (the publication server and the subscription server).

The authentication method is set to cert with the option `clientcert=1` to require an SSL certificate from the client against which authentication is performed using the common name of the certificate (`enterprisedb` in this example).

The `map=sslusers` option specifies to use a mapping named `sslusers` defined in the `pg_ident.conf` file for authentication. This mapping allows a connection to the database if the common name from the certificate and the database user name attempting the connection match the `SYSTEM-USERNAME/PG-USERNAME` pair listed in the `pg_ident.conf` file.

The following is an example of the settings in the `pg_hba.conf` file if the publication and subscription databases (edb and subnode) must use SSL connections.

```text
# TYPE  DATABASE        USER            ADDRESS                 METHOD

# "local" is for Unix domain socket connections only
local   all             all                                     md5

# IPv4 local connections for for Postgres v13:
hostssl   edb,subnode   all  192.168.2.0/24   cert clientcert=verify-ca map=sslusers

# IPv4 local connections for for Postgres v14:
hostssl   edb,subnode   all  192.168.2.0/24   cert clientcert=verify-full map=sslusers
```

**Step 9:** The following shows the user name maps in the `pg_ident.conf` file related to the `pg_hba.conf` file by the `map=sslusers` option. These user name maps permit you to specify database user names pubuser, subuser, MMRuser, or enterprisedb in the **User** field of the Add Database or Update Database dialog box when adding the publication, subscription, or primary node databases in the EPRS Replication Console.

In other words, these are the permitted set of database user names that can be used by the publication server and subscription server to connect to the publication, subscription, or primary node databases.

```text
# MAPNAME       SYSTEM-USERNAME         PG-USERNAME
sslusers        enterprisedb            pubuser
sslusers        enterprisedb            subuser
sslusers        enterprisedb            MMRuser
sslusers        enterprisedb            enterprisedb
```

**Step 10:** Restart the Postgres database server after you make the changes to the Postgres configuration files.

<div id="configure_ssl_for_pub_and_sub_server" class="registered_link"></div>

## Configuring SSL for the publication server and subscription server

After you configure SSL on the Postgres database server, the following steps provide an example of generating a certificate and keystore file for the publication server and subscription server (the JDBC clients).

Before you begin, configure the client for SSL with trigger mode.

- If you are using PostgreSQL, on the SSL-enabled Postgres database server:

  Make the following client/cert files available on the publication/subscription server using an SSL connection:
  - `postgresql.crt`
  - `postgresql.pk8`
  - `root.crt`

  In our example, we use the copy of this self-signed certificate and key generated for the database server on the client side.

  The default location of these files is `{user.home}/.postgresql(e.g/var/lib/edb/.postgresql/)`. The file location can be overridden using SSL connection parameters or Postgres SSL environmental variables, see [Setting non-default paths using environment variables](setting-non-default-paths-using-environment-variables) for more information.

  !!!note
  If you have installed Replication Server using the RPM install package from the EDB repository, the value of the {user.home} property is `/var/lib/edb/` and you need to create the  `.postgresql` directory in this path to have a valid default client SSL directory path (`/var/lib/edb/.postgresql/`).
  !!!
  
  Copy and rename the files:
  ```shell
  $ cd /var/lib/pgsql/.postgresql/

  $ cp /var/lib/pgsql/14/data/server.crt postgresql.crt

  $ cp /var/lib/pgsql/14/data/root.crt .

  $ cp /var/lib/pgsql/14/data/server.key postgresql.key

  $ openssl pkcs8 -topk8 -inform PEM -in postgresql.key -outform DER -out postgresql.pk8 -v1 PBE-MD5-DES -nocrypt
  ```
  !!!note
  This completes the SSL configuration for the PostgreSQL publication server and subscription server.

- If you are using EDB Postgres Advanced Server, on the SSL-enabled Postgres database server:

  Make the following client/cert files available on the publication/subscription server using an SSL connection:
  - `xdb.keystore`
  - `xdb_pkcs.p12`
- If you generated the server certificate with `CN=hostname/ip-address`, you cannot use `server.crt/key` as client server/key. Instead, generate the client private key and ceriticate where CN value is specified as db user name. To do so, enter the following commands in the same location as above: 
  - `postgresql.key`
  - `postgresql.crt`
  - `postgresql.pk8`
  - `root.crt` (copied from database server data directory)
  ```text
  $ openssl genrsa -out postgresql.key 2048
  Generating RSA private key, 2048 bit long modulus
  ....................................................................................................+++
  ..............................................................................................................+++
  e is 65537 (0x10001)
  $ openssl req -new -sha256 -key postgresql.key -subj "/C=US/ST=Massachusetts/L=Bedford/O=EnterpriseDB/OU=XDB/emailAddress=support@enterprisedb.com/CN=enterprisedb" -out postgresql.csr
  
  Create the client certificate using above postgresql.csr certificate signing request and root.crt and root.key files will be given as input(root.crt and root.key files will be used we created in Configuring SSL on a Postgres database server section).
  $ openssl x509 -req -in postgresql.csr -CA root.crt -CAkey root.key -CAcreateserial -out postgresql.crt -days 1024 -sha256
  Signature ok
  subject=/C=US/ST=Massachusetts/L=Bedford/O=EnterpriseDB/OU=XDB/emailAddress=support@enterprisedb.com/CN=enterprisedb
  Getting CA Private Key
  Enter pass phrase for root.key:
  $ openssl pkcs8 -topk8 -inform PEM -in postgresql.key -outform DER -out postgresql.pk8 -v1 PBE-MD5-DES -nocrypt

  $ cp /var/lib/edb/as14/data/root.crt 
  ```
  
**Step 1:** Using files `server.crt` and server.key located under the Postgres database server data subdirectory, create copies of these files and move them to the host where the publication server and subscription server are running.

```shell
cp server.crt xdb.crt
cp server.key xdb.key
```

For this example, assume file `xdb.crt` is a copy of `server.crt` and `xdb.key` is a copy of `server.key`.

If you generated the server certificate with `CN=hostname/ip-address`, create xdb.keystore/xdb_pkcs.p12 with the `postgresql.crt` and `postgresql.ke`y client files as created with `CN=username` using the following commands :
```shell 
$ cp postgresql.crt xdb.crt
$ cp postgresql.key xdb.key
```

**Step 2:** Create a copy of `xdb.crt`.

```text
$ cp xdb.crt xdb_root.crt
$ ls -l
total 12
-rw-r--r-- 1 user user 1346 Mar 15 09:58 xdb.crt
-rw-r--r-- 1 user user 1704 Mar 15 09:58 xdb.key
-rw-r--r-- 1 user user 1346 Mar 15 10:00 xdb_root.crt
```

If you generated the server certificate with `CN=hostname/ip-address`, use the `root.crt file` from the database data directory in the following command to make `xdb_root.crt` file:

```shell
$ cp root.crt xdb_root.crt
```

**Step 3:** Create a distinguished encoding rules (DER) format of file `xdb_root.crt`. The generated DER format of this file is `xdb_root.crt.der`. The DER format of the file is required for the keytool program in the next step.

```text
$ openssl x509 -in xdb_root.crt -out xdb_root.crt.der -outform der
$ ls -l
total 16
-rw-r--r-- 1 user user 1346 Mar 15 09:58 xdb.crt
-rw-r--r-- 1 user user 1704 Mar 15 09:58 xdb.key
-rw-r--r-- 1 user user 1346 Mar 15 10:00 xdb_root.crt
-rw-rw-r-- 1 user user  954 Mar 15 10:05 xdb_root.crt.der
```

**Step 4:** Use the keytool program to create a keystore file (`xdb.keystore`) using `xdb_root.crt.der` as the input. This process adds the certificate of the Postgres database server to the keystore file.

You can find the keytool program under the `bin` subdirectory of the Java Runtime Environment installation.

You are prompted for a new password. Save this password for the next step.

```text
$ /usr/lib/jvm/java-1.8.0-openjdk-1.8.0.322.b06-1.el7_9.x86_64/jre/bin/keytool -keystore xdb.keystore -alias xdbstore -import -file xdb_root.crt.der
Enter keystore password:
Re-enter new password:
Owner: CN=enterprisedb, EMAILADDRESS=support@enterprisedb.com, OU=XDB, O=EnterpriseDB, L=Bedford, ST=Massachusetts, C=US
Issuer: CN=enterprisedb, EMAILADDRESS=support@enterprisedb.com, OU=XDB, O=EnterpriseDB, L=Bedford, ST=Massachusetts, C=US
Serial number: d7e9966b48e91523
Valid from: Tue Mar 15 08:30:37 GMT-05:00 2016 until: Wed Mar 15 08:30:37 GMT-05:00 2017
Certificate fingerprints:
   MD5:  5D:32:AB:47:A2:44:48:84:0B:CA:EC:9E:C9:28:CE:64
   SHA1: 31:14:C4:0A:E6:93:AA:2C:3E:4B:09:77:AB:94:DB:71:CB:58:99:D9
   SHA256: 2B:EA:59:35:E6:5B:07:07:30:96:D4:80:B0:E1:13:5B:5E:45:97:2E:D0:5C:4F:D8:2F:A6:23:DA:F8:30:D6:17
   Signature algorithm name: SHA1withRSA
   Version: 1
Trust this certificate? [no]:  yes
Certificate was added to keystore
$ ls -l
total 20
-rw-r--r-- 1 user user 1346 Mar 15 09:58 xdb.crt
-rw-r--r-- 1 user user 1704 Mar 15 09:58 xdb.key
-rw-rw-r-- 1 user user 1019 Mar 15 10:18 xdb.keystore
-rw-r--r-- 1 user user 1346 Mar 15 10:00 xdb_root.crt
-rw-rw-r-- 1 user user  954 Mar 15 10:05 xdb_root.crt.der
```

**Step 5:** Generate the encrypted form of the new password specified in the preceding step.

You must specify the encrypted password with the `sslTrustStorePassword` configuration option of the publication server configuration file for publication server SSL connections and the subscription server configuration file for subscription server SSL connections. (See [Publication and subscription server configuration options](../10_appendix/04_miscellaneous_xdb_processing_topics/01_publications_and_subscriptions_server_conf_options/#publications_and_subscriptions_server_conf_options) for information on the publication server and subscription server configuration files.)

Encrypt the password using the Replication Server CLI `encrypt` command. The following example shows this process encrypting the password contained in file `infile`.

```text
$ export PATH=/usr/lib/jvm/java-1.8.0-openjdk-1.8.0.322.b06-1.el7_9.x86_64/jre/bin:$PATH
$ cd /usr/edb/xdb/bin
$ java -jar edb-repcli.jar -encrypt -input ~/infile -output ~/pwdfile
$ cat ~/pwdfile
LGn6+AagiXqumxVHlOKk3w==
```

**Step 6:** Create a `PKCS #12` format of the keystore file (`xdb_pkcs.p12`) using files `xdb.crt` and `xdb.key` as input.

You're prompted for a new password. Save this password for the next step.

```text
$ openssl pkcs12 -export -in xdb.crt -inkey xdb.key -out xdb_pkcs.p12
Enter Export Password:
Verifying - Enter Export Password:
$ ls -l
total 24
-rw-r--r-- 1 user user 1346 Mar 15 09:58 xdb.crt
-rw-r--r-- 1 user user 1704 Mar 15 09:58 xdb.key
-rw-rw-r-- 1 user user 1019 Mar 15 10:18 xdb.keystore
-rw-rw-r-- 1 user user 2557 Mar 15 10:34 xdb_pkcs.p12
-rw-r--r-- 1 user user 1346 Mar 15 10:00 xdb_root.crt
-rw-rw-r-- 1 user user  954 Mar 15 10:05 xdb_root.crt.der
```

**Step 7:** Generate the encrypted form of the new password specified in the preceding step.

Specify the encrypted password with the `sslKeyStorePassword` configuration option of the publication server configuration file for publication server SSL connections and the subscription server configuration file for subscription server SSL connections.

Encrypt the password using the Replication Server CLI `encrypt` command.

```text
$ export PATH=/usr/lib/jvm/java-1.8.0-openjdk-1.8.0.322.b06-1.el7_9.x86_64/jre/bin:$PATH
$ cd /usr/edb/xdb/bin
$ java -jar edb-repcli.jar -encrypt -input ~/infile -output ~/pwdfile
$ cat ~/pwdfile
LGn6+AagiXqumxVHlOKk3w==
```

**Step 8:** Copy files `xdb.keystore` and `xdb_pkcs.p12` to a directory where they will be accessed by the publication server and subscription server.

**Step 9:** In the publication server and subscription server configuration files, set the location of file `xdb.keystore` with the `sslTrustStore` option and the location of file `xdb_pkcs.p12` with the `sslKeyStore` option.

The following shows the SSL configuration options set for the files generated in this example.

```text
sslTrustStore=/tmp/sslclient/xdb.keystore
sslTrustStorePassword=LGn6+AagiXqumxVHlOKk3w==
sslKeyStore=/tmp/sslclient/xdb_pkcs.p12
sslKeyStorePassword= ygJ9AxoJEX854elcVIJPTw==
```

The encrypted `sslTrustStorePassword` is obtained from Step 5 after being specified for the keytool program in Step 4.

The encrypted `sslKeyStorePassword` is obtained from Step 7 after being specified for the `openssl pkcs12` program in Step 6.

[Summary of SSL configuration options](#summary_ssl_conf_options) contains a summary of the publication server and subscription server configuration options for SSL connections.

**Step 10:** Restart the publication and subscription servers.

### Configuring publication/subscription server in case of WAL stream changeset logging

In the case of WAL stream changeset logging, while adding a publication or a subscription database that accepts only SSL connection, Replication Server validates if the database server is configured for logical replication using `libpq` connection.

!!!note
Ownership depends on the Replication Server service account user. If you have installed Replication Server using the native packages from the EDB repository, the default account user is enterprisedb so ownership needs be given to the enterprisedb user.

```
chown enterprisedb postgresql.key
```
!!!

For the SSL connection, libpq must have the certificates and key as given in the following table along with the client certs and key you set up for trigger mode. The default directory is `${user.home}/.postgresql`.

!!!note
If you are using EDB Postgres Advanced Server, you need to add and configure the following files, in addition to adding and configuring the `xdb.keystore` and `xdb_pkcs` files, which you added and configured in an earlier step.

If you are using PostgreSQL, you need to add and configure the following files, in addition to adding and configuring `postgresql.pk8`, which you added and configured in an earlier step.
!!!


|  File name                   | Contents                             | Description                                                                                                                    |
| ---------------------------- | ------------------------------------ | ------------------------------------------------------------------------------------------------------------------------------ |
|``~/.postgresql/postgresql.crt`` | Client certificate                   | Requested by the server.                                                                                                       |
|``~/.postgresql/postgresql.key`` | Client private key                   | Proves that the client certificate is sent by the owner. However, doesn't indicate that the certificate owner is trustworthy. |
|``~/.postgresql/root.crt``       | Trusted certificate authorities (CA) | Checks that the server certificate is signed by a trusted certificate authority.                                               |

Make sure that the name of the certificates and key is the same as given in the table.

Execute the following commands to change the permission of the certificates in `${user.home}/.postgresql`.

```text
chmod 0644 root.crt postgresql.crt
chmod 0600 postgresql.key
chown postgres postgresql.key
```

To set up different source and target database types (for example, source database `=POSTGRESQL` and target database `=enterprisedb`):

1.  Generate the certificate for `POSTGRESQL` database and follow the table for placing certificate files in the default directory.
2.  Copy these certificates in the EDB Postgres Advanced Server data directory.

    ```shell
    cd /var/lib/edb/as14/data
    [root@localhost data]# cp /var/lib/pgsql/14/data/root.crt .
    [root@localhost data]# cp /var/lib/pgsql/14/data/server.crt .
    [root@localhost data]# cp /var/lib/pgsql/14/data/server.key .
    ```

1.  Use the following commands to change the permissions of the certificates in the EDB Postgres Advanced Server data directory.

    ```shell
    [root@localhost data]# sudo chown enterprisedb root.crt server.crt server.key
    [root@localhost data]# sudo chgrp enterprisedb root.crt server.crt server.key
    [root@localhost data]# sudo chmod 600 root.crt server.crt server.key
    ```

<div id="request_ssl_to_xdb_server_dbs" class="registered_link"></div>

## Using different databases for the source and target 

Follow these steps if you are using different databases for the source and target; for example, if you are using PostgreSQL for your source database and EDB Postgres Advanced Server for your target database.

!!!note
The commands in this section assume `CN=db user name`.
!!!

1. Generate the certificate for the PostgreSQL database. See [Configuring SSL on a Postgres database server](#configuring-ssl-on-a-postgres-database-server).

1. Configure SSL for Replication Server. See the steps for PostgreSQL in [Configuring SSL for the publication server and subscription server](#configuring-ssl-for-the-publication-server-and-subscription-server).

1. Create the same user in EDB Postgres Advanced Server which is same as the CN value used to generate the certificate for the PostgreSQL database. For example if `CN=postgres` if specified as shown in following command then the `postgres` role should be created in EDB Postgres Advanced Server.   

   ```shell
   openssl req -new -text -nodes -subj '/C=US/ST=Massachusetts/L=Bedford/O=EnterpriseDB/OU=XDB/emailAddress=muhammad.imtiaaz@enterprisedb.com/CN=postgres' -keyout server.key -out server.csr
   ```

   Create the user:
      
    ```sql
    CREATE ROLE postgres LOGIN SUPERUSER PASSWORD 'edb';
    ```

    If you specified `map=sslusers` for PostgreSQL and EDB Postgres Advanced Server in `pg_hba.conf`, add the following to `pg_ident.conf` using the same user name for both PostgreSQL and EDB Postgres Advanced Server:

    ```shell
    cat /var/lib/pgsql/14/data/pg_ident.conf
    # ----------------------------------

    # MAPNAME       SYSTEM-USERNAME         PG-USERNAME
    sslusers        postgres                postgres
    ```
 
1. Copy the certificates from the PostgreSQL data directory to the EDB Postgres Advanced Server data directory:

     ```shell
     cd /var/lib/edb/as14/data
     [root@localhost data]# cp /var/lib/pgsql/14/data/root.crt .
     [root@localhost data]# cp /var/lib/pgsql/14/data/server.crt .
     [root@localhost data]# cp /var/lib/pgsql/14/data/server.key .
     ```
1. Restart the  EDB Postgres Advanced Server service.

   ```shell
   systemctl restart edb-as-14.service
   ```

1. Change the permissions of the certificates in the EDB Postgres Advanced Server data directory.

   ```shell
   [root@localhost data]# sudo chown enterprisedb root.crt server.crt server.key
   [root@localhost data]# sudo chgrp enterprisedb root.crt server.crt server.key
   [root@localhost data]# sudo chmod 600 root.crt server.crt server.key
   ```

1. Make the required configuration changes for EDB Postgres Advanced Server see [Configuring SSL on a Postgres database server](#configuring-ssl-for-the-publication-server-and-subscription-server) and restart the service:

   ```shell
   systemctl restart edb-as-14.service
   ```


## Requesting SSL connection to the Replication Server databases

Once SSL connectivity is configured, you must supply a URL option when configuring a single-master or multi-master replication system for those databases to which you intend to use an SSL connection.

The SSL URL option informs Java to use SSL when the publication server or subscription server attempts to connect to a Replication Server database (publication, subscription, or primary node database) on which the SSL URL option is set to `true`.

The configuration steps where these options are specified are as follows:

-   For using SSL connections in a single-master replication system, specify the URL options as shown in [Adding a publication database](../05_smr_operation/02_creating_publication/02_adding_pub_database/#adding_pub_database) for the publication database and in [Adding a subscription database](../05_smr_operation/03_creating_subscription/02_adding_subscription_database/#adding_subscription_database) for the subscription databases.
-   For using SSL connections in a multi-master replication system, you must specify the URL options as shown in [Adding the primary definition node](../06_mmr_operation/02_creating_publication_mmr/#adding_pdn) for the primary definition node and in [Creating more primary nodes](../06_mmr_operation/03_creating_primary_nodes/#creating_primary_nodes) for the non-MDN nodes.

Earlier we created self-signed certificates for the database server by specifying the value of the CN field as the database user name (for example, postgres or enterprisedb, and so on). In this case, we use the “verify-ca” value for sslmode parameter to indicate the server certificate is validated against the CA. We do this because the hostname given in the command Add Database or Update Database could not be verified against CN value present certificate, which is the database user name.

For publication, subscription, and primary node databases, in the URL Options field of the Add Database or Update Database dialog box, enter the following:

`ssl=true&sslmode=verify-ca`

!!! note
    `sslmode=verify-full` can be used if server certificates are generated by using hostname/IP. When a server certificate is created with the hostname/IP as the CN value there is no need to specify `sslmode=verify-ca` and replication server by default will take it `sslmode=verify-full`.

You can specify the `ssl=true&sslmode=verify-ca` URL option on the Add Database dialog box.

!!! Note
    If you no longer want to use an SSL connection to a Replication Server database, you must delete the `ssl=true` text from the **URL Options** field of the Add Database or Update Database dialog box. Changing `true` to `false` doesn't disable the SSL option.

<div id="summary_ssl_conf_options" class="registered_link"></div>

## Setting non-default paths using environment variables
You can override the default paths of certificates and keys by setting the non-default paths in a terminal using the environment variables PGSSLKEY, PGSSLCERT, and PGSSLROOTCERT. You then need to export the paths in a terminal before running any Replication Server CLI command or launching the EPRS Replication Console. For example:

```shell
$ export PGSSLKEY=/home/postgresql.pk8
$ export PGSSLCERT=/home/postgresql.crt
$ export PGSSLROOTCERT=/home/root.crt
```

After setting and exporting the environment variables, from the same terminal, you may either run the Replication Server CLI  command or launch the EPRS Replication Console.

## Setting non-default paths using SSL connection parameters

Non-default paths of certificates and keys can be overridden using SSL connection parameters sslrootcert, sslcert, and sslkey.
You need to specify these parameter values in urlOptions:

```shell
-urloptions "ssl=true&sslmode=verify-ca&sslcert=/home/postgresql.crt&sslkey=/home/postgresql.pk8&sslrootcert=/home/root.crt"
```

You set urlOptions using either the:
- Replication Server CLI using the addpubdb/addsubdb command
- EPRS Replication Console while adding the publication and subscription database 

## Summary of SSL configuration options

The following is a summary of the publication server and subscription server configuration options that apply to SSL connections.

`sslTrustStoreType`

The `sslTrustStoreType` option specifies the truststore format. Set this option to the Java truststore format of the client.

`sslTrustStoreType=truststore_format`

The default value for `truststore_format` is `jks` for the JKS truststore file format.

`sslTrustStore`

The Replication Server uses the default Java truststore for SSL connectivity.

The typical default location of the truststore is in directory `JAVA_HOME/jre/lib/security` or `JAVA_HOME/lib/security` in a file named `cacerts`. (`JAVA_HOME` is the Java installation directory.)

Specify the full directory path to the truststore file with this option. `sslTrustStore=truststore_file`

`sslTrustStorePassword`

Encrypt the password for the Java system truststore using the Replication Server CLI `encrypt` command (see [Encrypting passwords](../08_xdb_cli/03_xdb_cli_commands/04_encrypt_password/#encrypt_password)), and specify the encrypted password with the `sslTrustStorePassword` option.

`sslTrustStorePassword=encrypted_password`

`sslKeyStoreType`

The `sslKeyStoreType` option specifies the keystore format. Set this option to the Java keystore format of the client.

`sslKeyStoreType=keystore_format`

The default value for `keystore_format` is `pkcs12` for the PKCS #12 keystore file format.

`sslKeyStore`

Specify the full directory path to the keystore file with this option.

`sslKeyStore=keystore_file`

`sslKeyStorePassword`

Encrypt the password for the Java system keystore using the Replication Server CLI `encrypt` command (see [Encrypting passwords](../08_xdb_cli/03_xdb_cli_commands/04_encrypt_password/#encrypt_password)) and specify the encrypted password with the `sslKeyStorePassword` option.

`sslKeyStorePassword=encrypted_password`<|MERGE_RESOLUTION|>--- conflicted
+++ resolved
@@ -153,11 +153,7 @@
 
 **Step 7:** In the `postgresql.conf` file, make the following changes.
 
-<<<<<<< HEAD
-```text
-=======
 ```ini
->>>>>>> ca4a343f
 ssl = on                               # (change requires restart)
 ssl_cert_file = 'server.crt'           # (change requires restart)
 ssl_key_file = 'server.key'            # (change requires restart)

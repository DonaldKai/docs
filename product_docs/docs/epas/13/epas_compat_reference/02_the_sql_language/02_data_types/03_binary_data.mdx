---
title: "Binary Data"
---

<div id="binary_data" class="registered_link"></div>

The following table shows data types that allow the storage of binary strings:

<<<<<<< HEAD
| Name        | Storage Size                                                                                                                               | Description                                                      |
|-------------|--------------------------------------------------------------------------------------------------------------------------------------------|------------------------------------------------------------------|
| `BINARY`    | The length of the binary string.                                                                                                           | Fixed-length binary string, with a length between 1 and 8300.    |
| `BLOB`      | The actual binary string plus 1 byte if the binary string is less than 127 bytes, or 4 bytes if the binary string is 127 bytes or greater. | Variable-length binary string, with a maximum size of 1 GB.      |
| `VARBINARY` | The length of the binary string                                                                                                            | Variable-length binary string, with a length between 1 and 8300. |
=======
|           |                                                                                                                                            |                                                                  |
| --------- | ------------------------------------------------------------------------------------------------------------------------------------------ | ---------------------------------------------------------------- |
| Name      | Storage Size                                                                                                                               | Description                                                      |
| BINARY    | The length of the binary string.                                                                                                           | Fixed-length binary string, with a length between 1 and 8300.    |
| BLOB      | The actual binary string plus 1 byte if the binary string is less than 127 bytes, or 4 bytes if the binary string is 127 bytes or greater. | Variable-length binary string, with a maximum size of 1 GB.      |
| VARBINARY | The length of the binary string                                                                                                            | Variable-length binary string, with a length between 1 and 8300. |
>>>>>>> a7720093

A binary string is a sequence of octets (or bytes). Binary strings are distinguished from characters strings by two characteristics: First, binary strings specifically allow storing octets of value zero and other "non-printable" octets (defined as octets outside the range 32 to 126). Second, operations on binary strings process the actual bytes, whereas the encoding and processing of character strings depends on locale settings.<|MERGE_RESOLUTION|>--- conflicted
+++ resolved
@@ -6,19 +6,10 @@
 
 The following table shows data types that allow the storage of binary strings:
 
-<<<<<<< HEAD
 | Name        | Storage Size                                                                                                                               | Description                                                      |
 |-------------|--------------------------------------------------------------------------------------------------------------------------------------------|------------------------------------------------------------------|
 | `BINARY`    | The length of the binary string.                                                                                                           | Fixed-length binary string, with a length between 1 and 8300.    |
 | `BLOB`      | The actual binary string plus 1 byte if the binary string is less than 127 bytes, or 4 bytes if the binary string is 127 bytes or greater. | Variable-length binary string, with a maximum size of 1 GB.      |
 | `VARBINARY` | The length of the binary string                                                                                                            | Variable-length binary string, with a length between 1 and 8300. |
-=======
-|           |                                                                                                                                            |                                                                  |
-| --------- | ------------------------------------------------------------------------------------------------------------------------------------------ | ---------------------------------------------------------------- |
-| Name      | Storage Size                                                                                                                               | Description                                                      |
-| BINARY    | The length of the binary string.                                                                                                           | Fixed-length binary string, with a length between 1 and 8300.    |
-| BLOB      | The actual binary string plus 1 byte if the binary string is less than 127 bytes, or 4 bytes if the binary string is 127 bytes or greater. | Variable-length binary string, with a maximum size of 1 GB.      |
-| VARBINARY | The length of the binary string                                                                                                            | Variable-length binary string, with a length between 1 and 8300. |
->>>>>>> a7720093
 
 A binary string is a sequence of octets (or bytes). Binary strings are distinguished from characters strings by two characteristics: First, binary strings specifically allow storing octets of value zero and other "non-printable" octets (defined as octets outside the range 32 to 126). Second, operations on binary strings process the actual bytes, whereas the encoding and processing of character strings depends on locale settings.
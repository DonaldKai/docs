--- conflicted
+++ resolved
@@ -22,19 +22,11 @@
 
  `typ` specifies the `HASH` function type. Advanced Server supports the `HASH` function types listed below:
 
-<<<<<<< HEAD
- | **HASH Functions** |                          |
- |--------------------|--------------------------|
- | `HASH_MD4`         | `CONSTANT INTEGER := 1;` |
- | `HASH_MD5`         | `CONSTANT INTEGER := 2;` |
- | `HASH_SH1`         | `CONSTANT INTEGER := 3;` |
-=======
 | **HASH Functions** |                          |
 | ------------------ | ------------------------ |
 | `HASH_MD4`         | `CONSTANT INTEGER := 1;` |
 | `HASH_MD5`         | `CONSTANT INTEGER := 2;` |
 | `HASH_SH1`         | `CONSTANT INTEGER := 3;` |
->>>>>>> 2a7f578b
 
 **Examples**
 

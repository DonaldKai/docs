--- conflicted
+++ resolved
@@ -23,8 +23,7 @@
 
 `enqueue_options`
 
-<<<<<<< HEAD
- `enqueue_options` is a value of the type, `enqueue_options_t`:
+`enqueue_options` is a value of the type, `enqueue_options_t`:
 
  ``` text
  DBMS_AQ.ENQUEUE_OPTIONS_T IS RECORD(
@@ -35,22 +34,6 @@
   delivery_mode PLS_INTEGER NOT NULL DEFAULT PERSISTENT);
  ```
 
-Currently, the only supported parameter values for `enqueue_options_t` are:
-=======
-> `enqueue_options` is a value of the type, `enqueue_options_t`:
->
-> ```text
-> DBMS_AQ.ENQUEUE_OPTIONS_T IS RECORD(
->   visibility BINARY_INTEGER DEFAULT ON_COMMIT,
->   relative_msgid RAW(16) DEFAULT NULL,
->   sequence_deviation BINARY INTEGER DEFAULT NULL,
->   transformation VARCHAR2(61) DEFAULT NULL,
->   delivery_mode PLS_INTEGER NOT NULL DEFAULT PERSISTENT);
-> ```
->
-> Currently, the only supported parameter values for `enqueue_options_t` are:
->>>>>>> 2a7f578b
-
 | `visibility`         | `ON_COMMIT`. |
 | -------------------- | ------------ |
 | `delivery_mode`      | `PERSISTENT` |
@@ -60,7 +43,6 @@
 
 `message_properties`
 
-<<<<<<< HEAD
  `message_properties` is a value of the type, `message_properties_t`:
 
  ``` text
@@ -81,28 +63,6 @@
  ```
 
 The supported values for `message_properties_t` are:
-=======
-> `message_properties` is a value of the type, `message_properties_t`:
->
-> ```text
-> message_properties_t IS RECORD(
->  priority INTEGER,
->  delay INTEGER,
->  expiration INTEGER,
->  correlation CHARACTER VARYING(128) COLLATE pg_catalog.”C”,
->  attempts INTEGER,
->  recipient_list “AQ$_RECIPIENT_LIST_T”,
->  exception_queue CHARACTER VARYING(61) COLLATE pg_catalog.”C”,
->  enqueue_time TIMESTAMP WITHOUT TIME ZONE,
->  state INTEGER,
->  original_msgid BYTEA,
->  transaction_group CHARACTER VARYING(30) COLLATE pg_catalog.”C”,
->  delivery_mode INTEGER
-> DBMS_AQ.PERSISTENT);
-> ```
->
-> The supported values for `message_properties_t` are:
->>>>>>> 2a7f578b
 
 <table><colgroup><col style="width: 10%" /><col style="width: 89%" /></colgroup><tbody><tr class="odd"><td><code>priority</code></td><td>If the queue table definition includes a <code>sort_list</code> that references <code>priority</code>, this parameter affects the order that messages are dequeued. A lower value indicates a higher dequeue priority.</td></tr><tr class="even"><td><code>delay</code></td><td>Specify the number of seconds that will pass before a message is available for dequeueing or <code>NO_DELAY</code>.</td></tr><tr class="odd"><td><code>expiration</code></td><td>Use the expiration parameter to specify the number of seconds until a message expires.</td></tr><tr class="even"><td><code>correlation</code></td><td>Use correlation to specify a message that will be associated with the entry; the default is <code>NULL</code>.</td></tr><tr class="odd"><td><code>attempts</code></td><td>This is a system-maintained value that specifies the number of attempts to dequeue the message.</td></tr><tr class="even"><td><code>recipient_list</code></td><td>This parameter is not supported.</td></tr><tr class="odd"><td><code>exception_queue</code></td><td>Use the <code>exception_queue</code> parameter to specify the name of an exception queue to which a message will be moved if it expires or is dequeued by a transaction that rolls back too many times.</td></tr><tr class="even"><td><code>enqueue_time</code></td><td><code>enqueue_time</code> is the time the record was added to the queue; this value is provided by the system.</td></tr><tr class="odd"><td><code>state</code></td><td><p>This parameter is maintained by DBMS_AQ; state can be:</p><p><code>DBMS_AQ.WAITING</code> – the delay has not been reached.</p><p><code>DBMS_AQ.READY</code> – the queue entry is ready for processing.</p><p><code>DBMS_AQ.PROCESSED</code> – the queue entry has been processed.</p><p><code>DBMS_AQ.EXPIRED</code> – the queue entry has been moved to the exception queue.</p></td></tr><tr class="even"><td><code>original_msgid</code></td><td>This parameter is accepted for compatibility and ignored.</td></tr><tr class="odd"><td><code>transaction_group</code></td><td>This parameter is accepted for compatibility and ignored.</td></tr><tr class="even"><td><code>delivery_mode</code></td><td>This parameter is not supported; specify a value of <code>DBMS_AQ.PERSISTENT</code>.</td></tr></tbody></table>
 

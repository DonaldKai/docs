---
title: "CREATE_QUEUE_TABLE"
---

Use the `CREATE_QUEUE_TABLE` procedure to create a queue table. The signature is:

```text
CREATE_QUEUE_TABLE (
  <queue_table> IN VARCHAR2,
  <queue_payload_type> IN VARCHAR2,
  <storage_clause> IN VARCHAR2 DEFAULT NULL,
  <sort_list> IN VARCHAR2 DEFAULT NULL,
  <multiple_consumers> IN BOOLEAN DEFAULT FALSE,
  <message_grouping> IN BINARY_INTEGER DEFAULT NONE,
  <comment> IN VARCHAR2 DEFAULT NULL,
  <auto_commit> IN BOOLEAN DEFAULT TRUE,
  <primary_instance> IN BINARY_INTEGER DEFAULT 0,
  <secondary_instance> IN BINARY_INTEGER DEFAULT 0,
  <compatible> IN VARCHAR2 DEFAULT NULL,
  <secure> IN BOOLEAN DEFAULT FALSE)
```

**Parameters**

`queue_table`

 The (optionally schema-qualified) name of the queue table.

`queue_payload_type`

 The user-defined type of the data that will be stored in the queue table. Please note that to specify a `RAW` data type, you must create a user-defined type that identifies a `RAW` type.

`storage_clause`

<<<<<<< HEAD
 Use the `storage_clause` parameter to specify attributes for the queue table. Please note that only the `TABLESPACE` option is enforced; all others are accepted for compatibility and ignored. Use the `TABLESPACE` clause to specify the name of a tablespace in which the table will be created.

 `storage_clause` may be one or more of the following:

 ``` text
 TABLESPACE tablespace_name, PCTFREE integer, PCTUSED integer,
 INITRANS integer, MAXTRANS integer or STORAGE storage_option.
 ```

`storage_option` may be one or more of the following:

 ``` text
 MINEXTENTS integer, MAXEXTENTS integer, PCTINCREASE integer, INITIAL
 size_clause, NEXT, FREELISTS integer, OPTIMAL size_clause, BUFFER_
 POOL {KEEP|RECYCLE|DEFAULT}.
 ```
=======
> Use the `storage_clause` parameter to specify attributes for the queue table. Please note that only the `TABLESPACE` option is enforced; all others are accepted for compatibility and ignored. Use the `TABLESPACE` clause to specify the name of a tablespace in which the table will be created.
>
> `storage_clause` may be one or more of the following:
>
> ```text
> TABLESPACE tablespace_name, PCTFREE integer, PCTUSED integer,
> INITRANS integer, MAXTRANS integer or STORAGE storage_option.
> ```
>
> `storage_option` may be one or more of the following:
>
> ```text
> MINEXTENTS integer, MAXEXTENTS integer, PCTINCREASE integer, INITIAL
> size_clause, NEXT, FREELISTS integer, OPTIMAL size_clause, BUFFER_
> POOL {KEEP|RECYCLE|DEFAULT}.
> ```
>>>>>>> 2a7f578b

`sort_list`

 `sort_list` controls the dequeueing order of the queue; specify the names of the column(s) that will be used to sort the queue (in ascending order). The currently accepted values are the following combinations of `enq_time` and `priority`:

 - `enq_time, priority`

 - `priority, enq_time`

 - `priority`

 - `enq_time`

`multiple_consumers`

 `multiple_consumers` queue tables is not supported.

`message_grouping`

 If specified, `message_grouping` must be `NONE`.

`comment`

 Use the `comment` parameter to provide a comment about the queue table.

`auto_commit`

 `auto_commit` is accepted for compatibility, but is ignored.

`primary_instance`

 `primary_instance` is accepted for compatibility and stored, but is ignored.

`secondary_instance`

 `secondary_instance` is accepted for compatibility, but is ignored.

`compatible`

 `compatible` is accepted for compatibility, but is ignored.

`secure`

 `secure` is accepted for compatibility, but is ignored.

**Example**

The following anonymous block first creates a type (`work_order`) with attributes that hold a name (a `VARCHAR2`), and a project description (a `TEXT`). The block then uses that type to create a queue table:

```text
BEGIN

CREATE TYPE work_order AS (name VARCHAR2, project TEXT, completed BOOLEAN);

EXEC DBMS_AQADM.CREATE_QUEUE_TABLE
      (queue_table => 'work_order_table',
       queue_payload_type => 'work_order',
       comment => 'Work order message queue table');

END;
```

The queue table is named `work_order_table`, and contains a payload of a type `work_order`. A comment notes that this is the `Work order message queue table`.<|MERGE_RESOLUTION|>--- conflicted
+++ resolved
@@ -32,8 +32,7 @@
 
 `storage_clause`
 
-<<<<<<< HEAD
- Use the `storage_clause` parameter to specify attributes for the queue table. Please note that only the `TABLESPACE` option is enforced; all others are accepted for compatibility and ignored. Use the `TABLESPACE` clause to specify the name of a tablespace in which the table will be created.
+Use the `storage_clause` parameter to specify attributes for the queue table. Please note that only the `TABLESPACE` option is enforced; all others are accepted for compatibility and ignored. Use the `TABLESPACE` clause to specify the name of a tablespace in which the table will be created.
 
  `storage_clause` may be one or more of the following:
 
@@ -49,24 +48,7 @@
  size_clause, NEXT, FREELISTS integer, OPTIMAL size_clause, BUFFER_
  POOL {KEEP|RECYCLE|DEFAULT}.
  ```
-=======
-> Use the `storage_clause` parameter to specify attributes for the queue table. Please note that only the `TABLESPACE` option is enforced; all others are accepted for compatibility and ignored. Use the `TABLESPACE` clause to specify the name of a tablespace in which the table will be created.
->
-> `storage_clause` may be one or more of the following:
->
-> ```text
-> TABLESPACE tablespace_name, PCTFREE integer, PCTUSED integer,
-> INITRANS integer, MAXTRANS integer or STORAGE storage_option.
-> ```
->
-> `storage_option` may be one or more of the following:
->
-> ```text
-> MINEXTENTS integer, MAXEXTENTS integer, PCTINCREASE integer, INITIAL
-> size_clause, NEXT, FREELISTS integer, OPTIMAL size_clause, BUFFER_
-> POOL {KEEP|RECYCLE|DEFAULT}.
-> ```
->>>>>>> 2a7f578b
+
 
 `sort_list`
 

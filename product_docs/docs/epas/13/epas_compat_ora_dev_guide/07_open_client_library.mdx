--- conflicted
+++ resolved
@@ -10,20 +10,10 @@
 
 ![Open Client Library](images/open_client_library.png)
 
-<<<<<<< HEAD
-For detailed usage information about the Open Client Library and the supported functions, see the *EDB Postgres Advanced Server OCL Connector Guide*:
-
-> [https://www.enterprisedb.com/docs](/ocl_connector/latest/)
-
-> **Note:**
->
-> EDB does not support use of the Open Client Library with Oracle Real Application Clusters (RAC) and Oracle Exadata; the aforementioned Oracle products have not been evaluated nor certified with this EDB product.
-=======
 *Open Client Library*
 
-For detailed usage information about the Open Client Library and the supported functions, see the *EDB Postgres Advanced Server OCL Connector Guide*:
+For detailed usage information about the Open Client Library and the supported functions, see the EDB Postgres Advanced Server OCL Connector Guide:
 
-<https://www.enterprisedb.com/edb-docs>
+<https://www.enterprisedb.com/docs/ocl_connector/latest/>
 
 **Note**: EDB does not support use of the Open Client Library with Oracle Real Application Clusters (RAC) and Oracle Exadata; the aforementioned Oracle products have not been evaluated nor certified with this EDB product.
->>>>>>> f77e1c44

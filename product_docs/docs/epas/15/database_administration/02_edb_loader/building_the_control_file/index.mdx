---
title: "Building the EDB*Loader control file"
navTitle: "Building the control file"
description: "Provides information necessary to build a control file"
---

<div id="building_the_edb_loader_control_file" class="registered_link"></div>

When you invoke EDB\*Loader, the list of arguments provided must include the name of a control file. The control file includes the instructions that EDB\*Loader uses to load the tables from the input data file. The control file includes information such as:

-   The name of the input data file containing the data to load
-   The name of the tables to load from the data file
-   Names of the columns in the tables and their corresponding field placement in the data file
-   Specification of whether the data file uses a delimiter string to separate the fields or if the fields occupy fixed column positions
-   Optional selection criteria to choose the records from the data file to load into a given table
-   The name of the file that collects illegally formatted records
-   The name of the discard file that collects records that don't meet the selection criteria of any table

## Control file syntax

The syntax for the EDB\*Loader control file is:

```sql
[ OPTIONS (<param=value> [, <param=value> ] ...) ]
LOAD DATA
  [ CHARACTERSET <charset> ]
  [ INFILE '{ <data_file> | <stdin> }' ]
  [ BADFILE '<bad_file>' ]
  [ DISCARDFILE '<discard_file>' ]
  [ { DISCARDMAX | DISCARDS } <max_discard_recs> ]
[ INSERT | APPEND | REPLACE | TRUNCATE ]
[ PRESERVE BLANKS ]
{ INTO TABLE <target_table>
  [ WHEN <field_condition> [ AND <field_condition> ] ...]
  [ FIELDS TERMINATED BY '<termstring>'
    [ OPTIONALLY ENCLOSED BY '<enclstring>' ] ]
  [ RECORDS DELIMITED BY '<delimstring>' ]
  [ TRAILING NULLCOLS ]
   (<field_def> [, <field_def> ] ...)
} ...
```

Where `field_def` defines a field in the specified `data_file`. The field describes the location, data format, or value of the data to insert into `column_name` of `target_table`. The syntax of `field_def` is:

```sql
<column_name> {
  CONSTANT <val> |
  FILLER [ POSITION (<start:end>) ] [ <fieldtype> ] |
  BOUNDFILLER [ POSITION (<start:end>) ] [ <fieldtype> ] |
  [ POSITION (<start:end>) ] [ <fieldtype> ]
  [ NULLIF <field_condition> [ AND <field_condition> ] ...]
  [ PRESERVE BLANKS ] [ "<expr>" ]
}
```

Where `fieldtype` is one of:

```sql
CHAR [(<length>)] | DATE [(<length>)] | TIMESTAMP [(<length>)] [ "<datemask>" ] | 
INTEGER EXTERNAL [(<length>)] |
FLOAT EXTERNAL [(<length>)] | DECIMAL EXTERNAL [(<length>)] |
ZONED EXTERNAL [(<length>)] | ZONED [(<precision> [,<scale>])]
```

## Description

The specification of `data_file`, `bad_file`, and `discard_file` can include the full directory path or a relative directory path to the filename. If the filename is specified alone or with a relative directory path, the file is then assumed to exist, in the case of `data_file`, relative to the current working directory from which you invoke `edbldr`. In the case of `bad_file` or `discard_file`, it's created.

You can include references to environment variables in the EDB\*Loader control file when referring to a directory path or filename. Environment variable references are formatted differently on Windows systems than on Linux systems:

-   On Linux, the format is `$ENV_VARIABLE` or `${ENV_VARIABLE}`.
-   On Windows, the format is `%ENV_VARIABLE%`.

Where `ENV_VARIABLE` is the environment variable that's set to the directory path or filename.

Set the `EDBLDR_ENV_STYLE` environment variable to interpret environment variable references as Windows-styled references or Linux-styled references regardless of the operating system on which EDB\*Loader resides. You can use this environment variable to create portable control files for EDB\*Loader.

-   On a Windows system, set `EDBLDR_ENV_STYLE` to `linux` or `unix` to recognize Linux-style references in the control file.
-   On a Linux system, set `EDBLDR_ENV_STYLE` to `windows` to recognize Windows-style references in the control file.

The operating system account enterprisedb must have read permission on the directory and file specified by `data_file`. It must have write permission to the directories where `bad_file` and `discard_file` are written.

!!! Note
    The filenames for `data_file`, `bad_file`, and `discard_file` must have extensions `.dat`, `.bad`, and `.dsc`, respectively. If the provided filename doesn't have an extension, EDB\*Loader assumes the actual filename includes the appropriate extension.

Suppose an EDB\*Loader session results in data format errors, the `BADFILE` clause isn't specified, and the `BAD` parameter isn't given on the command line when `edbldr` is invoked. In this case, a bad file is created with the name `control_file_base.bad` in the directory from which `edbldr` is invoked. `control_file_base` is the base name of the control file used in the `edbldr` session.

If all of the following conditions are true, the discard file isn't created even if the EDB\*Loader session results in discarded records:

-   The `DISCARDFILE` clause for specifying the discard file isn't included in the control file.
-   The `DISCARD` parameter for specifying the discard file isn't included on the command line.
-   The `DISCARDMAX` clause for specifying the maximum number of discarded records isn't included in the control file.
-   The `DISCARDS` clause for specifying the maximum number of discarded records isn't included in the control file.
-   The `DISCARDMAX` parameter for specifying the maximum number of discarded records isn't included on the command line.

Suppose you don't specify the `DISCARDFILE` clause and the `DISCARD` parameter for explicitly specifying the discard filename, but you do specify `DISCARDMAX` or `DISCARDS`. In this case, the EDB\*Loader session creates a discard file using the data filename with an extension of `.dsc`.

!!! Note
    The keywords `DISCARD` and `DISCARDS` differ. `DISCARD` is an EDB\*Loader command line parameter used to specify the discard filename. `DISCARDS` is a clause of the `LOAD DATA` directive that can appear only in the control file. Keywords `DISCARDS` and `DISCARDMAX` provide the same functionality of specifying the maximum number of discarded records allowed before terminating the EDB\*Loader session. Records loaded into the database before terminating the EDB\*Loader session due to exceeding the `DISCARDS` or `DISCARDMAX` settings are kept in the database. They aren't rolled back.

Specifying one of `INSERT`, `APPEND`, `REPLACE`, or `TRUNCATE` establishes the default action for adding rows to target tables. The default action is `INSERT`.

If you specify the `FIELDS TERMINATED BY` clause, then you can't specify the `POSITION (start:end)` clause for any `field_def`. Alternatively, if you don't specify the `FIELDS TERMINATED BY` clause, then every `field_def` must contain the `POSITION (start:end)` clause, the `fieldtype(length)` clause, or the `CONSTANT` clause.

<<<<<<< HEAD
For complete descriptions of the parameters available for each clause, see [EDB\*Loader control file parameters](/epas/latest/reference/database_administrator_reference/edb_loader_control_file_parameters/).
=======
## Parameters

`OPTIONS param=value`

 Use the `OPTIONS` clause to specify `param=value` pairs that represent an EDB\*Loader directive. If you specify a parameter in the `OPTIONS` clause and on the command line when `edbldr` is invoked, the command line setting takes effect.

 Specify one or more of the following parameter/value pairs:

-   `DIRECT= { FALSE | TRUE }`

    With `DIRECT` set to `TRUE`, EDB\*Loader performs a direct path load instead of a conventional path load. The default value of `DIRECT` is `FALSE`.

    Don't set `DIRECT=true` when loading the data into a replicated table. If you're using EDB\*Loader to load data into a replicated table and set `DIRECT=true`, indexes might omit rows that are in a table or can potentially contain references to rows that were deleted. Direct inserts to load data into replicated tables aren't supported.

    For information on direct path loads see, [Direct path load](/epas/latest/database_administration/02_edb_loader/invoking_edb_loader/direct_path_load/).

-   `ERRORS=error_count`

    `error_count` specifies the number of errors permitted before aborting the EDB\*Loader session. The default is `50`.

-   `FREEZE= { FALSE | TRUE }`

    Set `FREEZE` to `TRUE` to copy the data with the rows `frozen`. A tuple guaranteed to be visible to all current and future transactions is marked as frozen to prevent transaction ID wraparound. For more information about frozen tuples, see the [PostgreSQL core documentation](https://www.postgresql.org/docs/current/static/routine-vacuuming.html).

    You must specify a data-loading type of `TRUNCATE` in the control file when using the `FREEZE` option. `FREEZE` isn't supported for direct loading.

    By default, `FREEZE` is `FALSE`.

-   `PARALLEL= { FALSE | TRUE }`

    Set `PARALLEL` to `TRUE` to indicate that this EDB\*Loader session is one of a number of concurrent EDB\*Loader sessions participating in a parallel direct path load. The default value of `PARALLEL` is `FALSE`.

    When `PARALLEL` is `TRUE`, you must also set the `DIRECT` parameter to `TRUE`. For more information about parallel direct path loads, see [Parallel direct path load](/epas/latest/database_administration/02_edb_loader/invoking_edb_loader/parallel_direct_path_load).

-   `ROWS=n`

    `n` specifies the number of rows that EDB\*Loader commits before loading the next set of `n` rows.

    If EDB\*Loader encounters an invalid row during a load in which the `ROWS` parameter is specified, those rows committed prior to encountering the error remain in the destination table.

-   `SKIP=skip_count`

    `skip_count` specifies the number of records at the beginning of the input data file to skip before loading begins. The default is `0`.

-   `SKIP_INDEX_MAINTENANCE={ FALSE | TRUE }`

    If `SKIP_INDEX_MAINTENANCE` is `TRUE`, index maintenance isn't performed as part of a direct path load, and indexes on the loaded table are marked as invalid. The default value of `SKIP_INDEX_MAINTENANCE` is `FALSE`.

    !!! Note
        During a parallel direct path load, target table indexes aren't updated. They're marked as invalid after the load is complete.

    You can use the `REINDEX` command to rebuild an index. For more information about the `REINDEX` command, see the [PostgreSQL core documentation](https://www.postgresql.org/docs/current/static/sql-reindex.html).

`charset`

 Use the `CHARACTERSET` clause to identify the character set encoding of `data_file`, where `charset` is the character set name. This clause is required if the data file encoding differs from the control file encoding. The control file encoding must always be in the encoding of the client where `edbldr` is invoked.

 Examples of `charset` settings are `UTF8`, `SQL_ASCII`, and `SJIS`.

 For more information about client-to-database character-set conversion, see the [PostgreSQL core documentation](https://www.postgresql.org/docs/current/static/multibyte.html).

`data_file`

 File containing the data to load into `target_table`. Each record in the data file corresponds to a row to insert into `target_table`.

 If you don't include an extension in the filename, EDB\*Loader assumes the file has an extension of `.dat`, for example, `mydatafile.dat`.

 !!! Note
    If you specify the `DATA` parameter on the command line when invoking `edbldr`, the file given by the command line `DATA` parameter is used instead.

 If you omit the `INFILE` clause and the command line `DATA` parameter, then the data filename is assumed to be the same as the control filename but with the extension `.dat`.

`stdin`

 Specify `stdin` (all lowercase letters) if you want to use standard input to pipe the data to load directly to EDB\*Loader. This technique is useful for data sources generating a large number of records to load.

`bad_file`

 A file that receives `data_file` records that can't load due to errors. The bad file is generated for collecting rejected or bad records.

 For EDB Postgres Advanced Server version 12 and later, a bad file is generated only if there are any bad or rejected records. However, if an existing bad file has the same name and location, and no bad records are generated after invoking a new version of `edbldr`, the existing bad file remains intact.

 If you don't include an extension in the filename, EDB\*Loader assumes the file has an extension of `.bad`, for example, `mybadfile.bad`.

 !!! Note
    If you specify the `BAD` parameter on the command line when invoking `edbldr`, the file given with the command line `BAD` parameter is used instead.

`discard_file`

 File that receives input data records that aren't loaded into any table. This input data records are discarded because none of the selection criteria are met for tables with the `WHEN` clause, and there are no tables without a `WHEN` clause. All records meet the selection criteria of a table without a `WHEN` clause.

 If you don't include an extension with the filename, EDB\*Loader assumes the file has an extension of `.dsc`, for example, `mydiscardfile.dsc`.

 !!! Note
    If you specify the `DISCARD` parameter on the command line when invoking `edbldr`, the file given with the command line `DISCARD` parameter is used instead.

`{ DISCARDMAX | DISCARDS } max_discard_recs`

 Maximum number of discarded records that the input data records can encounter before terminating the EDB\*Loader session. You can use either keyword `DISCARDMAX` or `DISCARDS` preceding the integer value specified by `max_discard_recs`.

 For example, if `max_discard_recs` is `0`, then the EDB\*Loader session is terminated when a first discarded record is encountered. If `max_discard_recs` is `1`, then the EDB\*Loader session is terminated when a second discarded record is encountered.

 When the EDB\*Loader session is terminated due to exceeding `max_discard_recs`, prior input data records that were loaded into the database are retained. They aren't rolled back.

`INSERT | APPEND | REPLACE | TRUNCATE`

 Specifies how to load data into the target tables. Specifying one of `INSERT`, `APPEND`, `REPLACE`, or `TRUNCATE` establishes the default action for all tables, overriding the default of `INSERT`.

-   `INSERT`

    Data is loaded into an empty table. EDB\*Loader throws an exception and doesn't load any data if the table isn't initially empty.

    !!! Note
        If the table contains rows, you must use the `TRUNCATE` command to empty the table before invoking EDB\*Loader. EDB\*Loader throws an exception if you use the `DELETE` command to empty the table instead of the `TRUNCATE` command. Oracle SQL\*Loader allows you to empty the table by using either the `DELETE` or `TRUNCATE` command.

-   `APPEND`

    Data is added to any existing rows in the table. The table also can be empty initially.

-   `REPLACE`

    The `REPLACE` keyword and `TRUNCATE` keywords are functionally identical. The table is truncated by EDB\*Loader before loading the new data.

    !!! Note
        Delete triggers on the table aren't fired as a result of the `REPLACE` operation.

-   `TRUNCATE`

    The table is truncated by EDB\*Loader before loading the new data. Delete triggers on the table aren't fired as a result of the `TRUNCATE` operation.

`PRESERVE BLANKS`

 The `PRESERVE BLANKS` option works only with the `OPTIONALLY ENCLOSED BY` clause. It retains leading and trailing whitespaces for both delimited and predetermined size fields. 
 
 In case of `NO PRESERVE BLANKS`, if the fields are delimited, then only leading whitespaces are omitted. If any trailing whitespaces are present, they're left intact. In the case of predetermined-sized fields with `NO PRESERVE BLANKS`, the trailing whitespaces are omitted. Any leading whitespaces are left intact. 

 !!! Note
    If you don't explicitly provide `PRESERVE BLANKS` or `NO PRESERVE BLANKS`, then the behavior defaults to `NO PRESERVE BLANKS`. This option doesn't work for ideographic whitespaces. 
 
`target_table`

 Name of the table into which to load data. The table name can be schema-qualified (for example, `enterprisedb.emp`). The specified target can't be a view.

`field_condition`

 Conditional clause taking the following form:

```text
[ ( ] { (start:end) | column_name } { = | != | <> } 'val' [ ) ]
```

 This conditional clause is used for the `WHEN` clause, which is part of the `INTO TABLE target_table` clause. It's also used for the `NULLIF` clause, which is part of the field definition denoted as `field_def` in the syntax diagram.

 `start` and `end` are positive integers specifying the column positions in `data_file` that mark the beginning and end of a field to compare with the constant `val`. The first character in each record begins with a `start` value of `1`.

 `column_name` specifies the name assigned to a field definition of the data file as defined by `field_def` in the syntax diagram.

 Using (`start`:`end`) or `column_name` defines the portion of the record in `data_file` to compare with the value specified by `val` to evaluate as either true or false.

 All characters used in the `field_condition` text (particularly in the `val` string) must be valid in the database encoding. For performing data conversion, EDB\*Loader first converts the characters in the `val` string to the database encoding and then to the data file encoding.

 In the `WHEN field_condition [ AND field_condition ]` clause, if all such conditions evaluate to `TRUE` for a given record, then EDB\*Loader attempts to insert that record into `target_table`. If the insert operation fails, the record is written to `bad_file`.

 Suppose, for a given record, that none of the `WHEN` clauses evaluate to `TRUE` for all `INTO TABLE` clauses. The record is written to `discard_file` if a discard file was specified for the EDB\*Loader session.

 See the description of the `NULLIF` clause in this parameters list for the effect of `field_condition` on this clause.

`termstring`

 String of one or more characters that separates each field in `data_file`. The characters can be single byte or multibyte. However, they must be valid in the database encoding. Two consecutive appearances of `termstring` with no intervening character results in the corresponding column being set to null.

`enclstring`

 String of one or more characters used to enclose a field value in `data_file`. The characters can be single byte or multibyte, However, they must be valid in the database encoding. Use `enclstring` on fields where `termstring` appears as part of the data.

`delimstring`

 String of one or more characters that separates each record in `data_file`. The characters can be single byte or multibyte. However, they must be valid in the database encoding. Two consecutive appearances of `delimstring` with no intervening character results in no corresponding row being loaded into the table. You must also terminate the last record (that is, the end of the data file) with the `delimstring` characters. Otherwise, the final record isn't loaded into the table.

 !!! Note
    The `RECORDS DELIMITED BY 'delimstring'` clause isn't compatible with Oracle databases.

`TRAILING NULLCOLS`

 If you specify `TRAILING NULLCOLS`, then the columns in the column list for which there's no data in `data_file` for a given record are set to null when the row is inserted. This option applies only to one or more consecutive columns at the end of the column list.

 If fields are omitted at the end of a record and you don't specify `TRAILING NULLCOLS`, EDB\*Loader assumes the record contains formatting errors and writes it to the bad file.

`column_name`

 Name of a column in `target_table` into which to insert a field value defined by `field_def`. If the field definition includes the `FILLER` or `BOUNDFILLER` clause, then `column_name` isn't required as the name of a column in the table. It can be any identifier name since the `FILLER` and `BOUNDFILLER` clauses prevent loading the field data into a table column.

`CONSTANT val`

 Specifies a constant that's type-compatible with the column data type to which it's assigned in a field definition. You can use single or double quotes around `val`. If `val` contains white space, then you must use quotation marks around it.

 The use of the `CONSTANT` clause determines the value to assign to a column in each inserted row. No other clause can appear in the same field definition.

 If you use the `TERMINATED BY` clause to delimit the fields in `data_file`, there must be no delimited field in `data_file` corresponding to any field definition with a `CONSTANT` clause. In other words, EDB\*Loader assumes there's no field in `data_file` for any field definition with a `CONSTANT` clause.

`FILLER`

 Specifies not to load the data in the field defined by the field definition into the associated column if the identifier of the field definition is an actual column name in the table. In this case, the column is set to null. Use of the `FILLER` or `BOUNDFILLER` clause is the only circumstance in which you don't have to identify the field definition with an actual column name.

 Unlike the `BOUNDFILLER` clause, you can't reference an identifier defined with the `FILLER` clause in a SQL expression. See the discussion of the `expr` parameter.

`BOUNDFILLER`

 Specifies not to load the data in the field defined by the field definition into the associated column if the identifier of the field definition is an actual column name in the table. In this case, the column is set to null. Use of the `FILLER` or `BOUNDFILLER` clause is the only circumstance in which you don't have to identify the field definition with an actual column name.

 Unlike the `FILLER` clause, a SQL expression can reference an identifier defined with the `BOUNDFILLER` clause. See the discussion of the `expr` parameter.

`POSITION (start:end)`

 Defines the location of the field in a record in a fixed-width field data file. `start` and `end` are positive integers. The first character in the record has a start value of `1`.

```sql
CHAR [(<length>)] | DATE [(<length>)] | TIMESTAMP [(<length>)] [ "<datemask>" ] | 
INTEGER EXTERNAL [(<length>)] |
FLOAT EXTERNAL [(<length>)] | DECIMAL EXTERNAL [(<length>)] |
ZONED EXTERNAL [(<length>)] | ZONED [(<precision>[,<scale>])]
```

 Field type that describes the format of the data field in `data_file`.

 !!! Note 
    Specifying a field type is optional for descriptive purposes and has no effect on whether EDB\*Loader successfully inserts the data in the field into the table column. Successful loading depends on the compatibility of the column data type and the field value. For example, a column with data type `NUMBER(7,2)` successfully accepts a field containing `2600`. However, if the field contains a value such as `26XX`, the insertion fails, and the record is written to `bad_file`.

`ZONED` data isn't human readable. `ZONED` data is stored in an internal format where each digit is encoded in a separate nibble/nybble/4-bit field. In each `ZONED` value, the last byte contains a single digit in the high-order 4 bits and the sign in the low-order 4 bits.

`length`

 Specifies the length of the value to load into the associated column.

 If you specify the `POSITION` (`start`:`end`) clause with a `fieldtype(length)` clause, then the ending position of the field is overridden by the specified `length` value. That is, the length of the value to load into the column is determined by the `length` value beginning at the `start` position and not by the `end` position of the `POSITION` (`start`:`end`) clause. Thus, the value to load into the column might be shorter than the field defined by `POSITION` (`start`:`end`). Or, it might go beyond the end position, depending on the specified `length` size.

 If you specify the `FIELDS TERMINATED BY 'termstring'` clause as part of the `INTO TABLE` clause, and a field definition contains the `fieldtype(length)` clause, then a record is accepted. However, the specified `length` values must be greater than or equal to the field lengths as determined by the `termstring` characters enclosing all such fields of the record. If the specified `length` value is less than a field length as determined by the enclosing `termstring` characters for any such field, then the record is rejected.

 If you don't specify the `FIELDS TERMINATED BY 'termstring'` clause, and you don't include the `POSITION` (`start`:`end`) clause with a field containing the `fieldtype(length)` clause, then the starting position of this field begins with the next character following the ending position of the preceding field. The ending position of the preceding field is either:

 -  The end of its `length` value if the preceding field contains the `fieldtype(length)` clause
 -  Its `end` parameter if the field contains the `POSITION` (`start`:`end`) clause without the `fieldtype(length)` clause

`precision`

 Use `precision` to specify the length of the `ZONED` value.

 If the `precision` value specified for `ZONED` conflicts with the length calculated by the server based on information provided with the `POSITION` clause, EDB\*Loader uses the value specified for `precision`.

`scale`

 Specifies the number of digits to the right of the decimal point in a `ZONED` value.

`datemask`

 Specifies the ordering and abbreviation of the day, month, and year components of a date field.

 !!! Note
    If you specify the `DATE` or `TIMESTAMP` field type with a SQL expression for the column, then you must specify `datemask` after `DATE` or `TIMESTAMP` and before the SQL expression. See the discussion of the `expr` parameter.

 When using the `TIMESTAMP` field datatype, if you specify `time_stamp timestamp "yyyymmddhh24miss"`, the `datemask` is converted to the SQL expression. However, in the case of `time_stamp timestamp "select to_timestamp(:time_stamp, 'yyyymmddhh24miss')"`, EDB\*Loader can't differentiate between datemask and the SQL expression. It treats the third field (SQL expression in the example) as datemask and prepares the SQL expression, which isn't valid. Where:
 
-   `first field` specifies the column name. 
-   `second field` specifies the datatype.
-   `third field` specifies the datemask.

If you want to provide a SQL expression, then a workaround is to specify the datemask and SQL expression using the `TO_CHAR` function as:
 
 ```sql
 time_stamp timestamp "yyyymmddhh24miss" "to_char(to_timestamp(:time_stamp, 'yyyymmddhh24miss'), 'yyyymmddhh24miss')"
 ```

`NULLIF field_condition [ AND field_condition ] ...`

 See the description of `field_condition` in this parameter list for the syntax of `field_condition`.

 If all field conditions evaluate to `TRUE`, then the column identified by `column_name` in the field definition is set to null. If any field condition evaluates to `FALSE`, then the column is set to the appropriate value as normally occurs according to the field definition.

`PRESERVE BLANKS`

 The `PRESERVE BLANKS` option works only with the `OPTIONALLY ENCLOSED BY` clause and retains leading and trailing whitespaces for both delimited and predetermined size fields. 
 
 In case of `NO PRESERVE BLANKS`, if the fields are delimited, then only leading whitespaces are omitted. If any trailing whitespaces are present, they're left intact. In the case of predetermined-sized fields with `NO PRESERVE BLANKS`, the trailing whitespaces are omitted, and any leading whitespaces are left intact. 

 !!! Note
    If you don't provide `PRESERVE BLANKS` or `NO PRESERVE BLANKS`, then the behavior defaults to `NO PRESERVE BLANKS`. This option doesn't work for ideographic whitespaces. 
 
`expr`

 A SQL expression returning a scalar value that's type-compatible with the column data type to which it's assigned in a field definition. Use double quotes around `expr`. `expr` can contain a reference to any column in the field list except for fields with the `FILLER` clause. Prefix the column name using a colon (`:`).

 `expr` can also consist of a SQL `SELECT` statement. If you use a `SELECT` statement:

-   Enclose the `SELECT` statement in parentheses, that is, `(SELECT ...)`.
-   The select list must consist of one expression following the `SELECT` keyword.
-   The result set must not return more than one row. If no rows are returned, then the returned value of the resulting expression is null.

    The following is the syntax for a `SELECT` statement:

    ```sql
    "(SELECT <expr> [ FROM <table_list> [ WHERE <condition> ] ])"
    ```

    !!! Note
        Omitting the `FROM table_list` clause isn't compatible with Oracle databases. If you don't need to specify any tables, using the `FROM DUAL` clause is compatible with Oracle databases.
>>>>>>> a0e0d986
<|MERGE_RESOLUTION|>--- conflicted
+++ resolved
@@ -102,312 +102,4 @@
 
 If you specify the `FIELDS TERMINATED BY` clause, then you can't specify the `POSITION (start:end)` clause for any `field_def`. Alternatively, if you don't specify the `FIELDS TERMINATED BY` clause, then every `field_def` must contain the `POSITION (start:end)` clause, the `fieldtype(length)` clause, or the `CONSTANT` clause.
 
-<<<<<<< HEAD
 For complete descriptions of the parameters available for each clause, see [EDB\*Loader control file parameters](/epas/latest/reference/database_administrator_reference/edb_loader_control_file_parameters/).
-=======
-## Parameters
-
-`OPTIONS param=value`
-
- Use the `OPTIONS` clause to specify `param=value` pairs that represent an EDB\*Loader directive. If you specify a parameter in the `OPTIONS` clause and on the command line when `edbldr` is invoked, the command line setting takes effect.
-
- Specify one or more of the following parameter/value pairs:
-
--   `DIRECT= { FALSE | TRUE }`
-
-    With `DIRECT` set to `TRUE`, EDB\*Loader performs a direct path load instead of a conventional path load. The default value of `DIRECT` is `FALSE`.
-
-    Don't set `DIRECT=true` when loading the data into a replicated table. If you're using EDB\*Loader to load data into a replicated table and set `DIRECT=true`, indexes might omit rows that are in a table or can potentially contain references to rows that were deleted. Direct inserts to load data into replicated tables aren't supported.
-
-    For information on direct path loads see, [Direct path load](/epas/latest/database_administration/02_edb_loader/invoking_edb_loader/direct_path_load/).
-
--   `ERRORS=error_count`
-
-    `error_count` specifies the number of errors permitted before aborting the EDB\*Loader session. The default is `50`.
-
--   `FREEZE= { FALSE | TRUE }`
-
-    Set `FREEZE` to `TRUE` to copy the data with the rows `frozen`. A tuple guaranteed to be visible to all current and future transactions is marked as frozen to prevent transaction ID wraparound. For more information about frozen tuples, see the [PostgreSQL core documentation](https://www.postgresql.org/docs/current/static/routine-vacuuming.html).
-
-    You must specify a data-loading type of `TRUNCATE` in the control file when using the `FREEZE` option. `FREEZE` isn't supported for direct loading.
-
-    By default, `FREEZE` is `FALSE`.
-
--   `PARALLEL= { FALSE | TRUE }`
-
-    Set `PARALLEL` to `TRUE` to indicate that this EDB\*Loader session is one of a number of concurrent EDB\*Loader sessions participating in a parallel direct path load. The default value of `PARALLEL` is `FALSE`.
-
-    When `PARALLEL` is `TRUE`, you must also set the `DIRECT` parameter to `TRUE`. For more information about parallel direct path loads, see [Parallel direct path load](/epas/latest/database_administration/02_edb_loader/invoking_edb_loader/parallel_direct_path_load).
-
--   `ROWS=n`
-
-    `n` specifies the number of rows that EDB\*Loader commits before loading the next set of `n` rows.
-
-    If EDB\*Loader encounters an invalid row during a load in which the `ROWS` parameter is specified, those rows committed prior to encountering the error remain in the destination table.
-
--   `SKIP=skip_count`
-
-    `skip_count` specifies the number of records at the beginning of the input data file to skip before loading begins. The default is `0`.
-
--   `SKIP_INDEX_MAINTENANCE={ FALSE | TRUE }`
-
-    If `SKIP_INDEX_MAINTENANCE` is `TRUE`, index maintenance isn't performed as part of a direct path load, and indexes on the loaded table are marked as invalid. The default value of `SKIP_INDEX_MAINTENANCE` is `FALSE`.
-
-    !!! Note
-        During a parallel direct path load, target table indexes aren't updated. They're marked as invalid after the load is complete.
-
-    You can use the `REINDEX` command to rebuild an index. For more information about the `REINDEX` command, see the [PostgreSQL core documentation](https://www.postgresql.org/docs/current/static/sql-reindex.html).
-
-`charset`
-
- Use the `CHARACTERSET` clause to identify the character set encoding of `data_file`, where `charset` is the character set name. This clause is required if the data file encoding differs from the control file encoding. The control file encoding must always be in the encoding of the client where `edbldr` is invoked.
-
- Examples of `charset` settings are `UTF8`, `SQL_ASCII`, and `SJIS`.
-
- For more information about client-to-database character-set conversion, see the [PostgreSQL core documentation](https://www.postgresql.org/docs/current/static/multibyte.html).
-
-`data_file`
-
- File containing the data to load into `target_table`. Each record in the data file corresponds to a row to insert into `target_table`.
-
- If you don't include an extension in the filename, EDB\*Loader assumes the file has an extension of `.dat`, for example, `mydatafile.dat`.
-
- !!! Note
-    If you specify the `DATA` parameter on the command line when invoking `edbldr`, the file given by the command line `DATA` parameter is used instead.
-
- If you omit the `INFILE` clause and the command line `DATA` parameter, then the data filename is assumed to be the same as the control filename but with the extension `.dat`.
-
-`stdin`
-
- Specify `stdin` (all lowercase letters) if you want to use standard input to pipe the data to load directly to EDB\*Loader. This technique is useful for data sources generating a large number of records to load.
-
-`bad_file`
-
- A file that receives `data_file` records that can't load due to errors. The bad file is generated for collecting rejected or bad records.
-
- For EDB Postgres Advanced Server version 12 and later, a bad file is generated only if there are any bad or rejected records. However, if an existing bad file has the same name and location, and no bad records are generated after invoking a new version of `edbldr`, the existing bad file remains intact.
-
- If you don't include an extension in the filename, EDB\*Loader assumes the file has an extension of `.bad`, for example, `mybadfile.bad`.
-
- !!! Note
-    If you specify the `BAD` parameter on the command line when invoking `edbldr`, the file given with the command line `BAD` parameter is used instead.
-
-`discard_file`
-
- File that receives input data records that aren't loaded into any table. This input data records are discarded because none of the selection criteria are met for tables with the `WHEN` clause, and there are no tables without a `WHEN` clause. All records meet the selection criteria of a table without a `WHEN` clause.
-
- If you don't include an extension with the filename, EDB\*Loader assumes the file has an extension of `.dsc`, for example, `mydiscardfile.dsc`.
-
- !!! Note
-    If you specify the `DISCARD` parameter on the command line when invoking `edbldr`, the file given with the command line `DISCARD` parameter is used instead.
-
-`{ DISCARDMAX | DISCARDS } max_discard_recs`
-
- Maximum number of discarded records that the input data records can encounter before terminating the EDB\*Loader session. You can use either keyword `DISCARDMAX` or `DISCARDS` preceding the integer value specified by `max_discard_recs`.
-
- For example, if `max_discard_recs` is `0`, then the EDB\*Loader session is terminated when a first discarded record is encountered. If `max_discard_recs` is `1`, then the EDB\*Loader session is terminated when a second discarded record is encountered.
-
- When the EDB\*Loader session is terminated due to exceeding `max_discard_recs`, prior input data records that were loaded into the database are retained. They aren't rolled back.
-
-`INSERT | APPEND | REPLACE | TRUNCATE`
-
- Specifies how to load data into the target tables. Specifying one of `INSERT`, `APPEND`, `REPLACE`, or `TRUNCATE` establishes the default action for all tables, overriding the default of `INSERT`.
-
--   `INSERT`
-
-    Data is loaded into an empty table. EDB\*Loader throws an exception and doesn't load any data if the table isn't initially empty.
-
-    !!! Note
-        If the table contains rows, you must use the `TRUNCATE` command to empty the table before invoking EDB\*Loader. EDB\*Loader throws an exception if you use the `DELETE` command to empty the table instead of the `TRUNCATE` command. Oracle SQL\*Loader allows you to empty the table by using either the `DELETE` or `TRUNCATE` command.
-
--   `APPEND`
-
-    Data is added to any existing rows in the table. The table also can be empty initially.
-
--   `REPLACE`
-
-    The `REPLACE` keyword and `TRUNCATE` keywords are functionally identical. The table is truncated by EDB\*Loader before loading the new data.
-
-    !!! Note
-        Delete triggers on the table aren't fired as a result of the `REPLACE` operation.
-
--   `TRUNCATE`
-
-    The table is truncated by EDB\*Loader before loading the new data. Delete triggers on the table aren't fired as a result of the `TRUNCATE` operation.
-
-`PRESERVE BLANKS`
-
- The `PRESERVE BLANKS` option works only with the `OPTIONALLY ENCLOSED BY` clause. It retains leading and trailing whitespaces for both delimited and predetermined size fields. 
- 
- In case of `NO PRESERVE BLANKS`, if the fields are delimited, then only leading whitespaces are omitted. If any trailing whitespaces are present, they're left intact. In the case of predetermined-sized fields with `NO PRESERVE BLANKS`, the trailing whitespaces are omitted. Any leading whitespaces are left intact. 
-
- !!! Note
-    If you don't explicitly provide `PRESERVE BLANKS` or `NO PRESERVE BLANKS`, then the behavior defaults to `NO PRESERVE BLANKS`. This option doesn't work for ideographic whitespaces. 
- 
-`target_table`
-
- Name of the table into which to load data. The table name can be schema-qualified (for example, `enterprisedb.emp`). The specified target can't be a view.
-
-`field_condition`
-
- Conditional clause taking the following form:
-
-```text
-[ ( ] { (start:end) | column_name } { = | != | <> } 'val' [ ) ]
-```
-
- This conditional clause is used for the `WHEN` clause, which is part of the `INTO TABLE target_table` clause. It's also used for the `NULLIF` clause, which is part of the field definition denoted as `field_def` in the syntax diagram.
-
- `start` and `end` are positive integers specifying the column positions in `data_file` that mark the beginning and end of a field to compare with the constant `val`. The first character in each record begins with a `start` value of `1`.
-
- `column_name` specifies the name assigned to a field definition of the data file as defined by `field_def` in the syntax diagram.
-
- Using (`start`:`end`) or `column_name` defines the portion of the record in `data_file` to compare with the value specified by `val` to evaluate as either true or false.
-
- All characters used in the `field_condition` text (particularly in the `val` string) must be valid in the database encoding. For performing data conversion, EDB\*Loader first converts the characters in the `val` string to the database encoding and then to the data file encoding.
-
- In the `WHEN field_condition [ AND field_condition ]` clause, if all such conditions evaluate to `TRUE` for a given record, then EDB\*Loader attempts to insert that record into `target_table`. If the insert operation fails, the record is written to `bad_file`.
-
- Suppose, for a given record, that none of the `WHEN` clauses evaluate to `TRUE` for all `INTO TABLE` clauses. The record is written to `discard_file` if a discard file was specified for the EDB\*Loader session.
-
- See the description of the `NULLIF` clause in this parameters list for the effect of `field_condition` on this clause.
-
-`termstring`
-
- String of one or more characters that separates each field in `data_file`. The characters can be single byte or multibyte. However, they must be valid in the database encoding. Two consecutive appearances of `termstring` with no intervening character results in the corresponding column being set to null.
-
-`enclstring`
-
- String of one or more characters used to enclose a field value in `data_file`. The characters can be single byte or multibyte, However, they must be valid in the database encoding. Use `enclstring` on fields where `termstring` appears as part of the data.
-
-`delimstring`
-
- String of one or more characters that separates each record in `data_file`. The characters can be single byte or multibyte. However, they must be valid in the database encoding. Two consecutive appearances of `delimstring` with no intervening character results in no corresponding row being loaded into the table. You must also terminate the last record (that is, the end of the data file) with the `delimstring` characters. Otherwise, the final record isn't loaded into the table.
-
- !!! Note
-    The `RECORDS DELIMITED BY 'delimstring'` clause isn't compatible with Oracle databases.
-
-`TRAILING NULLCOLS`
-
- If you specify `TRAILING NULLCOLS`, then the columns in the column list for which there's no data in `data_file` for a given record are set to null when the row is inserted. This option applies only to one or more consecutive columns at the end of the column list.
-
- If fields are omitted at the end of a record and you don't specify `TRAILING NULLCOLS`, EDB\*Loader assumes the record contains formatting errors and writes it to the bad file.
-
-`column_name`
-
- Name of a column in `target_table` into which to insert a field value defined by `field_def`. If the field definition includes the `FILLER` or `BOUNDFILLER` clause, then `column_name` isn't required as the name of a column in the table. It can be any identifier name since the `FILLER` and `BOUNDFILLER` clauses prevent loading the field data into a table column.
-
-`CONSTANT val`
-
- Specifies a constant that's type-compatible with the column data type to which it's assigned in a field definition. You can use single or double quotes around `val`. If `val` contains white space, then you must use quotation marks around it.
-
- The use of the `CONSTANT` clause determines the value to assign to a column in each inserted row. No other clause can appear in the same field definition.
-
- If you use the `TERMINATED BY` clause to delimit the fields in `data_file`, there must be no delimited field in `data_file` corresponding to any field definition with a `CONSTANT` clause. In other words, EDB\*Loader assumes there's no field in `data_file` for any field definition with a `CONSTANT` clause.
-
-`FILLER`
-
- Specifies not to load the data in the field defined by the field definition into the associated column if the identifier of the field definition is an actual column name in the table. In this case, the column is set to null. Use of the `FILLER` or `BOUNDFILLER` clause is the only circumstance in which you don't have to identify the field definition with an actual column name.
-
- Unlike the `BOUNDFILLER` clause, you can't reference an identifier defined with the `FILLER` clause in a SQL expression. See the discussion of the `expr` parameter.
-
-`BOUNDFILLER`
-
- Specifies not to load the data in the field defined by the field definition into the associated column if the identifier of the field definition is an actual column name in the table. In this case, the column is set to null. Use of the `FILLER` or `BOUNDFILLER` clause is the only circumstance in which you don't have to identify the field definition with an actual column name.
-
- Unlike the `FILLER` clause, a SQL expression can reference an identifier defined with the `BOUNDFILLER` clause. See the discussion of the `expr` parameter.
-
-`POSITION (start:end)`
-
- Defines the location of the field in a record in a fixed-width field data file. `start` and `end` are positive integers. The first character in the record has a start value of `1`.
-
-```sql
-CHAR [(<length>)] | DATE [(<length>)] | TIMESTAMP [(<length>)] [ "<datemask>" ] | 
-INTEGER EXTERNAL [(<length>)] |
-FLOAT EXTERNAL [(<length>)] | DECIMAL EXTERNAL [(<length>)] |
-ZONED EXTERNAL [(<length>)] | ZONED [(<precision>[,<scale>])]
-```
-
- Field type that describes the format of the data field in `data_file`.
-
- !!! Note 
-    Specifying a field type is optional for descriptive purposes and has no effect on whether EDB\*Loader successfully inserts the data in the field into the table column. Successful loading depends on the compatibility of the column data type and the field value. For example, a column with data type `NUMBER(7,2)` successfully accepts a field containing `2600`. However, if the field contains a value such as `26XX`, the insertion fails, and the record is written to `bad_file`.
-
-`ZONED` data isn't human readable. `ZONED` data is stored in an internal format where each digit is encoded in a separate nibble/nybble/4-bit field. In each `ZONED` value, the last byte contains a single digit in the high-order 4 bits and the sign in the low-order 4 bits.
-
-`length`
-
- Specifies the length of the value to load into the associated column.
-
- If you specify the `POSITION` (`start`:`end`) clause with a `fieldtype(length)` clause, then the ending position of the field is overridden by the specified `length` value. That is, the length of the value to load into the column is determined by the `length` value beginning at the `start` position and not by the `end` position of the `POSITION` (`start`:`end`) clause. Thus, the value to load into the column might be shorter than the field defined by `POSITION` (`start`:`end`). Or, it might go beyond the end position, depending on the specified `length` size.
-
- If you specify the `FIELDS TERMINATED BY 'termstring'` clause as part of the `INTO TABLE` clause, and a field definition contains the `fieldtype(length)` clause, then a record is accepted. However, the specified `length` values must be greater than or equal to the field lengths as determined by the `termstring` characters enclosing all such fields of the record. If the specified `length` value is less than a field length as determined by the enclosing `termstring` characters for any such field, then the record is rejected.
-
- If you don't specify the `FIELDS TERMINATED BY 'termstring'` clause, and you don't include the `POSITION` (`start`:`end`) clause with a field containing the `fieldtype(length)` clause, then the starting position of this field begins with the next character following the ending position of the preceding field. The ending position of the preceding field is either:
-
- -  The end of its `length` value if the preceding field contains the `fieldtype(length)` clause
- -  Its `end` parameter if the field contains the `POSITION` (`start`:`end`) clause without the `fieldtype(length)` clause
-
-`precision`
-
- Use `precision` to specify the length of the `ZONED` value.
-
- If the `precision` value specified for `ZONED` conflicts with the length calculated by the server based on information provided with the `POSITION` clause, EDB\*Loader uses the value specified for `precision`.
-
-`scale`
-
- Specifies the number of digits to the right of the decimal point in a `ZONED` value.
-
-`datemask`
-
- Specifies the ordering and abbreviation of the day, month, and year components of a date field.
-
- !!! Note
-    If you specify the `DATE` or `TIMESTAMP` field type with a SQL expression for the column, then you must specify `datemask` after `DATE` or `TIMESTAMP` and before the SQL expression. See the discussion of the `expr` parameter.
-
- When using the `TIMESTAMP` field datatype, if you specify `time_stamp timestamp "yyyymmddhh24miss"`, the `datemask` is converted to the SQL expression. However, in the case of `time_stamp timestamp "select to_timestamp(:time_stamp, 'yyyymmddhh24miss')"`, EDB\*Loader can't differentiate between datemask and the SQL expression. It treats the third field (SQL expression in the example) as datemask and prepares the SQL expression, which isn't valid. Where:
- 
--   `first field` specifies the column name. 
--   `second field` specifies the datatype.
--   `third field` specifies the datemask.
-
-If you want to provide a SQL expression, then a workaround is to specify the datemask and SQL expression using the `TO_CHAR` function as:
- 
- ```sql
- time_stamp timestamp "yyyymmddhh24miss" "to_char(to_timestamp(:time_stamp, 'yyyymmddhh24miss'), 'yyyymmddhh24miss')"
- ```
-
-`NULLIF field_condition [ AND field_condition ] ...`
-
- See the description of `field_condition` in this parameter list for the syntax of `field_condition`.
-
- If all field conditions evaluate to `TRUE`, then the column identified by `column_name` in the field definition is set to null. If any field condition evaluates to `FALSE`, then the column is set to the appropriate value as normally occurs according to the field definition.
-
-`PRESERVE BLANKS`
-
- The `PRESERVE BLANKS` option works only with the `OPTIONALLY ENCLOSED BY` clause and retains leading and trailing whitespaces for both delimited and predetermined size fields. 
- 
- In case of `NO PRESERVE BLANKS`, if the fields are delimited, then only leading whitespaces are omitted. If any trailing whitespaces are present, they're left intact. In the case of predetermined-sized fields with `NO PRESERVE BLANKS`, the trailing whitespaces are omitted, and any leading whitespaces are left intact. 
-
- !!! Note
-    If you don't provide `PRESERVE BLANKS` or `NO PRESERVE BLANKS`, then the behavior defaults to `NO PRESERVE BLANKS`. This option doesn't work for ideographic whitespaces. 
- 
-`expr`
-
- A SQL expression returning a scalar value that's type-compatible with the column data type to which it's assigned in a field definition. Use double quotes around `expr`. `expr` can contain a reference to any column in the field list except for fields with the `FILLER` clause. Prefix the column name using a colon (`:`).
-
- `expr` can also consist of a SQL `SELECT` statement. If you use a `SELECT` statement:
-
--   Enclose the `SELECT` statement in parentheses, that is, `(SELECT ...)`.
--   The select list must consist of one expression following the `SELECT` keyword.
--   The result set must not return more than one row. If no rows are returned, then the returned value of the resulting expression is null.
-
-    The following is the syntax for a `SELECT` statement:
-
-    ```sql
-    "(SELECT <expr> [ FROM <table_list> [ WHERE <condition> ] ])"
-    ```
-
-    !!! Note
-        Omitting the `FROM table_list` clause isn't compatible with Oracle databases. If you don't need to specify any tables, using the `FROM DUAL` clause is compatible with Oracle databases.
->>>>>>> a0e0d986

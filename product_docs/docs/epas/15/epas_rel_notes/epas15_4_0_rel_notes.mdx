---
title: "EDB Postgres Advanced Server 15.4.0 release notes"
navTitle: Version 15.4.0
hideToC: true
---

Released: 21 Aug 2023

EDB Postgres Advanced Server 15.4.0 includes the following enhancements and bug fixes:

!!! Important Upgrading
Once you have upgraded to this version of EDB Postgres Advanced Server, you will need to run `edb_sqlpatch` on all your databases to complete the upgrade. This application will check that your databases system objects are up to date with this version. See the [EDB SQL Patch](/tools/edb_sqlpatch) documentation for more information on how to deploy this tool.
!!!

<<<<<<< HEAD
!!! Note After applying patches
Users making use of the UTL_MAIL package will now require EXECUTE permission on the UTL_SMTP and UTL_TCP packages in addition to EXECUTE permission on UTL_MAIL.

Users making use of the UTL_SMTP package will now require EXECUTE permission on the UTL_TCP packages in addition to EXECUTE permission on UTL_SMTP.
!!!
=======
>>>>>>> 56b2d7bb


|       Type        |                                                                       Description                                                                        | Addresses&nbsp;&nbsp;&nbsp;&nbsp;&nbsp;&nbsp;&nbsp;&nbsp;&nbsp;&nbsp;&nbsp;&nbsp;&nbsp;&nbsp;&nbsp; |     |
| ----------------- | -------------------------------------------------------------------------------------------------------------------------------------------------------- | --------------------------------------------------------------------------------------------------- | --- |
| Upstream merge    | Merged with community PostgreSQL 15.4. See the [PostgreSQL 15 Release Notes](https://www.postgresql.org/docs/15/release-15-4.html) for more information. |                                                                                                     |     |
| Security&nbsp;fix | EDB Postgres Advanced Server (EPAS) SECURITY DEFINER functions and procedures may be hijacked via search_path.                                           | [CVE-2023-XXXXX-1](/security/advisories/cve2023xxxxx1/)                                             | 11+ |
| Security&nbsp;fix | EDB Postgres Advanced Server (EPAS) dbms_aq helper function may run arbitrary SQL as a superuser.                                                        | [CVE-2023-XXXXX-2](/security/advisories/cve2023xxxxx2/)                                             | 11+ |
| Security&nbsp;fix | EDB Postgres Advanced Server (EPAS) permissions bypass via accesshistory()                                                                               | [CVE-2023-XXXXX-3](/security/advisories/cve2023xxxxx3/)                                             | 11+ |
| Security&nbsp;fix | EDB Postgres Advanced Server (EPAS) UTL_FILE permission bypass                                                                                           | [CVE-2023-XXXXX-4](/security/advisories/cve2023xxxxx4/)                                             | 11+ |
| Security&nbsp;fix | EDB Postgres Advanced Server (EPAS) permission bypass for materialized views                                                                             | [CVE-2023-XXXXX-5](/security/advisories/cve2023xxxxx5/)                                             | 11+ |
| Security&nbsp;fix | EDB Postgres Advanced Server (EPAS) authenticated users may fetch any URL                                                                                | [CVE-2023-XXXXX-6](/security/advisories/cve2023xxxxx6/)                                             | 11+ |
| Security&nbsp;fix | EDB Postgres Advanced Server (EPAS) permission bypass for large objects                                                                                  | [CVE-2023-XXXXX-7](/security/advisories/cve2023xxxxx7/)                                             | 11+ |
| Security&nbsp;fix | EDB Postgres Advanced Server (EPAS) DBMS_PROFILER data may be removed without permission                                                                 | [CVE-2023-XXXXX-8](/security/advisories/cve2023xxxxx8/)                                             | 11+ |
| Bug&nbsp;fix      | Allowed subtypes in INDEX BY clause of the packaged collection.                                                                                          | #1371                                                                                               | 11+ |
| Bug&nbsp;fix      | Fixed %type resolution when pointing to a packaged type field.                                                                                           | #1243                                                                                               | 11+ |
| Bug&nbsp;fix      | Profile: Fixed upgrade when `REUSE` constraints were `ENABLED`/`DISABLED`.                                                                               | #92739                                                                                              | 11+ |
| Bug&nbsp;fix      | Set correct collation for packaged cursor parameters.                                                                                                    | #92739                                                                                              | 11+ |
| Bug&nbsp;fix      | Rolled back autonomous transaction creating pg_temp in case of error.                                                                                    | #91614                                                                                              | 11+ |
| Bug&nbsp;fix      | Added checks to ensure required WAL logging in EXCHANGE PARTITION command.                                                                               |                                                                                                     | 13+ |
| Bug&nbsp;fix      | Dumped/restored the sequences created for GENERATED AS IDENTITY constraint.                                                                              | #90658                                                                                              | 14+ |
| Bug&nbsp;fix      | Skipped updating the last DDL time for the parent table in CREATE INDEX.                                                                                 | #91270                                                                                              | 14+ |
| Bug&nbsp;fix      | Removed existing package private procedure or function entries from the edb_last_ddl_time while replacing the package body.                              |                                                                                                     | 14+ |
| Bug&nbsp;fix      | Fixed libpq to allow multiple PQprepare() calls under the same transaction.                                                                              | #94735                                                                                              | 14+ |
| Bug&nbsp;fix      | Fixed a memory leak experienced when using EDB Postgres Distributed (PGD) with Transparent Data Encryption (TDE).                                                                                                                                     | #93936                                                                                              |     |

!!! Note Addresses
Entries in the Addresses column are either CVE numbers or, if preceded by #, a customer case number.
!!!<|MERGE_RESOLUTION|>--- conflicted
+++ resolved
@@ -12,14 +12,12 @@
 Once you have upgraded to this version of EDB Postgres Advanced Server, you will need to run `edb_sqlpatch` on all your databases to complete the upgrade. This application will check that your databases system objects are up to date with this version. See the [EDB SQL Patch](/tools/edb_sqlpatch) documentation for more information on how to deploy this tool.
 !!!
 
-<<<<<<< HEAD
 !!! Note After applying patches
 Users making use of the UTL_MAIL package will now require EXECUTE permission on the UTL_SMTP and UTL_TCP packages in addition to EXECUTE permission on UTL_MAIL.
 
 Users making use of the UTL_SMTP package will now require EXECUTE permission on the UTL_TCP packages in addition to EXECUTE permission on UTL_SMTP.
 !!!
-=======
->>>>>>> 56b2d7bb
+
 
 
 |       Type        |                                                                       Description                                                                        | Addresses&nbsp;&nbsp;&nbsp;&nbsp;&nbsp;&nbsp;&nbsp;&nbsp;&nbsp;&nbsp;&nbsp;&nbsp;&nbsp;&nbsp;&nbsp; |     |
